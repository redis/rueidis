// Copyright (c) 2013 The github.com/go-redis/redis Authors.
// All rights reserved.
//
// Redistribution and use in source and binary forms, with or without
// modification, are permitted provided that the following conditions are
// met:
//
// * Redistributions of source code must retain the above copyright
// notice, this list of conditions and the following disclaimer.
// * Redistributions in binary form must reproduce the above
// copyright notice, this list of conditions and the following disclaimer
// in the documentation and/or other materials provided with the
// distribution.
//
// THIS SOFTWARE IS PROVIDED BY THE COPYRIGHT HOLDERS AND CONTRIBUTORS
// "AS IS" AND ANY EXPRESS OR IMPLIED WARRANTIES, INCLUDING, BUT NOT
// LIMITED TO, THE IMPLIED WARRANTIES OF MERCHANTABILITY AND FITNESS FOR
// A PARTICULAR PURPOSE ARE DISCLAIMED. IN NO EVENT SHALL THE COPYRIGHT
// OWNER OR CONTRIBUTORS BE LIABLE FOR ANY DIRECT, INDIRECT, INCIDENTAL,
// SPECIAL, EXEMPLARY, OR CONSEQUENTIAL DAMAGES (INCLUDING, BUT NOT
// LIMITED TO, PROCUREMENT OF SUBSTITUTE GOODS OR SERVICES; LOSS OF USE,
// DATA, OR PROFITS; OR BUSINESS INTERRUPTION) HOWEVER CAUSED AND ON ANY
// THEORY OF LIABILITY, WHETHER IN CONTRACT, STRICT LIABILITY, OR TORT
// (INCLUDING NEGLIGENCE OR OTHERWISE) ARISING IN ANY WAY OUT OF THE USE
// OF THIS SOFTWARE, EVEN IF ADVISED OF THE POSSIBILITY OF SUCH DAMAGE.

package rueidiscompat

import (
	"context"
	"errors"
	"runtime"
	"time"
	"unsafe"

	"github.com/redis/rueidis"
)

// Pipeliner is a mechanism to realise Redis Pipeline technique.
//
// Pipelining is a technique to extremely speed up processing by packing
// operations to batches, send them at once to Redis and read a replies in a
// single step.
// See https://redis.io/topics/pipelining
//
// Pay attention, that Pipeline is not a transaction, so you can get unexpected
// results in case of big pipelines and small read/write timeouts.
// Redis client has retransmission logic in case of timeouts, pipeline
// can be retransmitted and commands can be executed more then once.
// To avoid this: it is good idea to use reasonable bigger read/write timeouts
// depends on your batch size and/or use TxPipeline.
type Pipeliner interface {
	CoreCmdable

	// Len is to obtain the number of commands in the pipeline that have not yet been executed.
	Len() int

	// Do is an API for executing any command.
	// If a certain Redis command is not yet supported, you can use Do to execute it.
	Do(ctx context.Context, args ...interface{}) *Cmd

	// Discard is to discard all commands in the cache that have not yet been executed.
	Discard()

	// Exec is to send all the commands buffered in the pipeline to the redis-server.
	Exec(ctx context.Context) ([]Cmder, error)
}

var _ Pipeliner = (*Pipeline)(nil)

type proxyresult struct {
	err error
	val rueidis.RedisMessage
}

var placeholder = proxyresult{err: errors.New("the pipeline has not been executed")}

type proxy struct {
	rueidis.Client
	cmds []rueidis.Completed
}

func (p *proxy) Do(_ context.Context, cmd rueidis.Completed) rueidis.RedisResult {
	p.cmds = append(p.cmds, cmd)
	return *(*rueidis.RedisResult)(unsafe.Pointer(&placeholder))
}

func newPipeline(real rueidis.Client) *Pipeline {
	return &Pipeline{comp: Compat{client: &proxy{Client: real}, maxp: runtime.GOMAXPROCS(0), pOnly: true}}
}

// Pipeline implements pipelining as described in
// http://redis.io/topics/pipelining.
// Please note: it is not safe for concurrent use by multiple goroutines.
type Pipeline struct {
	comp Compat
	rets []Cmder
}

func (c *Pipeline) Command(ctx context.Context) *CommandsInfoCmd {
	ret := c.comp.Command(ctx)
	c.rets = append(c.rets, ret)
	return ret
}

func (c *Pipeline) CommandList(ctx context.Context, filter FilterBy) *StringSliceCmd {
	ret := c.comp.CommandList(ctx, filter)
	c.rets = append(c.rets, ret)
	return ret
}

func (c *Pipeline) CommandGetKeys(ctx context.Context, commands ...any) *StringSliceCmd {
	ret := c.comp.CommandGetKeys(ctx, commands...)
	c.rets = append(c.rets, ret)
	return ret
}

func (c *Pipeline) CommandGetKeysAndFlags(ctx context.Context, commands ...any) *KeyFlagsCmd {
	ret := c.comp.CommandGetKeysAndFlags(ctx, commands...)
	c.rets = append(c.rets, ret)
	return ret
}

func (c *Pipeline) ClientGetName(ctx context.Context) *StringCmd {
	ret := c.comp.ClientGetName(ctx)
	c.rets = append(c.rets, ret)
	return ret
}

func (c *Pipeline) Echo(ctx context.Context, message any) *StringCmd {
	ret := c.comp.Echo(ctx, message)
	c.rets = append(c.rets, ret)
	return ret
}

func (c *Pipeline) Ping(ctx context.Context) *StatusCmd {
	ret := c.comp.Ping(ctx)
	c.rets = append(c.rets, ret)
	return ret
}

func (c *Pipeline) Quit(ctx context.Context) *StatusCmd {
	ret := c.comp.Quit(ctx)
	c.rets = append(c.rets, ret)
	return ret
}

func (c *Pipeline) Del(ctx context.Context, keys ...string) *IntCmd {
	ret := c.comp.Del(ctx, keys...)
	c.rets = append(c.rets, ret)
	return ret
}

func (c *Pipeline) Unlink(ctx context.Context, keys ...string) *IntCmd {
	ret := c.comp.Unlink(ctx, keys...)
	c.rets = append(c.rets, ret)
	return ret
}

func (c *Pipeline) Dump(ctx context.Context, key string) *StringCmd {
	ret := c.comp.Dump(ctx, key)
	c.rets = append(c.rets, ret)
	return ret
}

func (c *Pipeline) Exists(ctx context.Context, keys ...string) *IntCmd {
	ret := c.comp.Exists(ctx, keys...)
	c.rets = append(c.rets, ret)
	return ret
}

func (c *Pipeline) Expire(ctx context.Context, key string, expiration time.Duration) *BoolCmd {
	ret := c.comp.Expire(ctx, key, expiration)
	c.rets = append(c.rets, ret)
	return ret
}

func (c *Pipeline) ExpireAt(ctx context.Context, key string, tm time.Time) *BoolCmd {
	ret := c.comp.ExpireAt(ctx, key, tm)
	c.rets = append(c.rets, ret)
	return ret
}

func (c *Pipeline) ExpireTime(ctx context.Context, key string) *DurationCmd {
	ret := c.comp.ExpireTime(ctx, key)
	c.rets = append(c.rets, ret)
	return ret
}

func (c *Pipeline) ExpireNX(ctx context.Context, key string, expiration time.Duration) *BoolCmd {
	ret := c.comp.ExpireNX(ctx, key, expiration)
	c.rets = append(c.rets, ret)
	return ret
}

func (c *Pipeline) ExpireXX(ctx context.Context, key string, expiration time.Duration) *BoolCmd {
	ret := c.comp.ExpireXX(ctx, key, expiration)
	c.rets = append(c.rets, ret)
	return ret
}

func (c *Pipeline) ExpireGT(ctx context.Context, key string, expiration time.Duration) *BoolCmd {
	ret := c.comp.ExpireGT(ctx, key, expiration)
	c.rets = append(c.rets, ret)
	return ret
}

func (c *Pipeline) ExpireLT(ctx context.Context, key string, expiration time.Duration) *BoolCmd {
	ret := c.comp.ExpireLT(ctx, key, expiration)
	c.rets = append(c.rets, ret)
	return ret
}

func (c *Pipeline) Keys(ctx context.Context, pattern string) *StringSliceCmd {
	ret := c.comp.Keys(ctx, pattern)
	c.rets = append(c.rets, ret)
	return ret
}

func (c *Pipeline) Migrate(ctx context.Context, host string, port int64, key string, db int64, timeout time.Duration) *StatusCmd {
	ret := c.comp.Migrate(ctx, host, port, key, db, timeout)
	c.rets = append(c.rets, ret)
	return ret
}

func (c *Pipeline) Move(ctx context.Context, key string, db int64) *BoolCmd {
	ret := c.comp.Move(ctx, key, db)
	c.rets = append(c.rets, ret)
	return ret
}

func (c *Pipeline) ObjectRefCount(ctx context.Context, key string) *IntCmd {
	ret := c.comp.ObjectRefCount(ctx, key)
	c.rets = append(c.rets, ret)
	return ret
}

func (c *Pipeline) ObjectEncoding(ctx context.Context, key string) *StringCmd {
	ret := c.comp.ObjectEncoding(ctx, key)
	c.rets = append(c.rets, ret)
	return ret
}

func (c *Pipeline) ObjectIdleTime(ctx context.Context, key string) *DurationCmd {
	ret := c.comp.ObjectIdleTime(ctx, key)
	c.rets = append(c.rets, ret)
	return ret
}

func (c *Pipeline) Persist(ctx context.Context, key string) *BoolCmd {
	ret := c.comp.Persist(ctx, key)
	c.rets = append(c.rets, ret)
	return ret
}

func (c *Pipeline) PExpire(ctx context.Context, key string, expiration time.Duration) *BoolCmd {
	ret := c.comp.PExpire(ctx, key, expiration)
	c.rets = append(c.rets, ret)
	return ret
}

func (c *Pipeline) PExpireAt(ctx context.Context, key string, tm time.Time) *BoolCmd {
	ret := c.comp.PExpireAt(ctx, key, tm)
	c.rets = append(c.rets, ret)
	return ret
}

func (c *Pipeline) PExpireTime(ctx context.Context, key string) *DurationCmd {
	ret := c.comp.PExpireTime(ctx, key)
	c.rets = append(c.rets, ret)
	return ret
}

func (c *Pipeline) PTTL(ctx context.Context, key string) *DurationCmd {
	ret := c.comp.PTTL(ctx, key)
	c.rets = append(c.rets, ret)
	return ret
}

func (c *Pipeline) RandomKey(ctx context.Context) *StringCmd {
	ret := c.comp.RandomKey(ctx)
	c.rets = append(c.rets, ret)
	return ret
}

func (c *Pipeline) Rename(ctx context.Context, key, newkey string) *StatusCmd {
	ret := c.comp.Rename(ctx, key, newkey)
	c.rets = append(c.rets, ret)
	return ret
}

func (c *Pipeline) RenameNX(ctx context.Context, key, newkey string) *BoolCmd {
	ret := c.comp.RenameNX(ctx, key, newkey)
	c.rets = append(c.rets, ret)
	return ret
}

func (c *Pipeline) Restore(ctx context.Context, key string, ttl time.Duration, value string) *StatusCmd {
	ret := c.comp.Restore(ctx, key, ttl, value)
	c.rets = append(c.rets, ret)
	return ret
}

func (c *Pipeline) RestoreReplace(ctx context.Context, key string, ttl time.Duration, value string) *StatusCmd {
	ret := c.comp.RestoreReplace(ctx, key, ttl, value)
	c.rets = append(c.rets, ret)
	return ret
}

func (c *Pipeline) Sort(ctx context.Context, key string, sort Sort) *StringSliceCmd {
	ret := c.comp.Sort(ctx, key, sort)
	c.rets = append(c.rets, ret)
	return ret
}

func (c *Pipeline) SortRO(ctx context.Context, key string, sort Sort) *StringSliceCmd {
	ret := c.comp.SortRO(ctx, key, sort)
	c.rets = append(c.rets, ret)
	return ret
}

func (c *Pipeline) SortStore(ctx context.Context, key, store string, sort Sort) *IntCmd {
	ret := c.comp.SortStore(ctx, key, store, sort)
	c.rets = append(c.rets, ret)
	return ret
}

func (c *Pipeline) SortInterfaces(ctx context.Context, key string, sort Sort) *SliceCmd {
	ret := c.comp.SortInterfaces(ctx, key, sort)
	c.rets = append(c.rets, ret)
	return ret
}

func (c *Pipeline) Touch(ctx context.Context, keys ...string) *IntCmd {
	ret := c.comp.Touch(ctx, keys...)
	c.rets = append(c.rets, ret)
	return ret
}

func (c *Pipeline) TTL(ctx context.Context, key string) *DurationCmd {
	ret := c.comp.TTL(ctx, key)
	c.rets = append(c.rets, ret)
	return ret
}

func (c *Pipeline) Type(ctx context.Context, key string) *StatusCmd {
	ret := c.comp.Type(ctx, key)
	c.rets = append(c.rets, ret)
	return ret
}

func (c *Pipeline) Append(ctx context.Context, key, value string) *IntCmd {
	ret := c.comp.Append(ctx, key, value)
	c.rets = append(c.rets, ret)
	return ret
}

func (c *Pipeline) Decr(ctx context.Context, key string) *IntCmd {
	ret := c.comp.Decr(ctx, key)
	c.rets = append(c.rets, ret)
	return ret
}

func (c *Pipeline) DecrBy(ctx context.Context, key string, decrement int64) *IntCmd {
	ret := c.comp.DecrBy(ctx, key, decrement)
	c.rets = append(c.rets, ret)
	return ret
}

func (c *Pipeline) Get(ctx context.Context, key string) *StringCmd {
	ret := c.comp.Get(ctx, key)
	c.rets = append(c.rets, ret)
	return ret
}

func (c *Pipeline) GetRange(ctx context.Context, key string, start, end int64) *StringCmd {
	ret := c.comp.GetRange(ctx, key, start, end)
	c.rets = append(c.rets, ret)
	return ret
}

func (c *Pipeline) GetSet(ctx context.Context, key string, value any) *StringCmd {
	ret := c.comp.GetSet(ctx, key, value)
	c.rets = append(c.rets, ret)
	return ret
}

func (c *Pipeline) GetEx(ctx context.Context, key string, expiration time.Duration) *StringCmd {
	ret := c.comp.GetEx(ctx, key, expiration)
	c.rets = append(c.rets, ret)
	return ret
}

func (c *Pipeline) GetDel(ctx context.Context, key string) *StringCmd {
	ret := c.comp.GetDel(ctx, key)
	c.rets = append(c.rets, ret)
	return ret
}

func (c *Pipeline) Incr(ctx context.Context, key string) *IntCmd {
	ret := c.comp.Incr(ctx, key)
	c.rets = append(c.rets, ret)
	return ret
}

func (c *Pipeline) IncrBy(ctx context.Context, key string, value int64) *IntCmd {
	ret := c.comp.IncrBy(ctx, key, value)
	c.rets = append(c.rets, ret)
	return ret
}

func (c *Pipeline) IncrByFloat(ctx context.Context, key string, value float64) *FloatCmd {
	ret := c.comp.IncrByFloat(ctx, key, value)
	c.rets = append(c.rets, ret)
	return ret
}

func (c *Pipeline) MGet(ctx context.Context, keys ...string) *SliceCmd {
	ret := c.comp.MGet(ctx, keys...)
	c.rets = append(c.rets, ret)
	return ret
}

func (c *Pipeline) MSet(ctx context.Context, values ...any) *StatusCmd {
	ret := c.comp.MSet(ctx, values...)
	c.rets = append(c.rets, ret)
	return ret
}

func (c *Pipeline) MSetNX(ctx context.Context, values ...any) *BoolCmd {
	ret := c.comp.MSetNX(ctx, values...)
	c.rets = append(c.rets, ret)
	return ret
}

func (c *Pipeline) Set(ctx context.Context, key string, value any, expiration time.Duration) *StatusCmd {
	ret := c.comp.Set(ctx, key, value, expiration)
	c.rets = append(c.rets, ret)
	return ret
}

func (c *Pipeline) SetArgs(ctx context.Context, key string, value any, a SetArgs) *StatusCmd {
	ret := c.comp.SetArgs(ctx, key, value, a)
	c.rets = append(c.rets, ret)
	return ret
}

func (c *Pipeline) SetEX(ctx context.Context, key string, value any, expiration time.Duration) *StatusCmd {
	ret := c.comp.SetEX(ctx, key, value, expiration)
	c.rets = append(c.rets, ret)
	return ret
}

func (c *Pipeline) SetNX(ctx context.Context, key string, value any, expiration time.Duration) *BoolCmd {
	ret := c.comp.SetNX(ctx, key, value, expiration)
	c.rets = append(c.rets, ret)
	return ret
}

func (c *Pipeline) SetXX(ctx context.Context, key string, value any, expiration time.Duration) *BoolCmd {
	ret := c.comp.SetXX(ctx, key, value, expiration)
	c.rets = append(c.rets, ret)
	return ret
}

func (c *Pipeline) SetRange(ctx context.Context, key string, offset int64, value string) *IntCmd {
	ret := c.comp.SetRange(ctx, key, offset, value)
	c.rets = append(c.rets, ret)
	return ret
}

func (c *Pipeline) StrLen(ctx context.Context, key string) *IntCmd {
	ret := c.comp.StrLen(ctx, key)
	c.rets = append(c.rets, ret)
	return ret
}

func (c *Pipeline) Copy(ctx context.Context, sourceKey string, destKey string, db int64, replace bool) *IntCmd {
	ret := c.comp.Copy(ctx, sourceKey, destKey, db, replace)
	c.rets = append(c.rets, ret)
	return ret
}

func (c *Pipeline) GetBit(ctx context.Context, key string, offset int64) *IntCmd {
	ret := c.comp.GetBit(ctx, key, offset)
	c.rets = append(c.rets, ret)
	return ret
}

func (c *Pipeline) SetBit(ctx context.Context, key string, offset int64, value int64) *IntCmd {
	ret := c.comp.SetBit(ctx, key, offset, value)
	c.rets = append(c.rets, ret)
	return ret
}

func (c *Pipeline) BitCount(ctx context.Context, key string, bitCount *BitCount) *IntCmd {
	ret := c.comp.BitCount(ctx, key, bitCount)
	c.rets = append(c.rets, ret)
	return ret
}

func (c *Pipeline) BitOpAnd(ctx context.Context, destKey string, keys ...string) *IntCmd {
	ret := c.comp.BitOpAnd(ctx, destKey, keys...)
	c.rets = append(c.rets, ret)
	return ret
}

func (c *Pipeline) BitOpOr(ctx context.Context, destKey string, keys ...string) *IntCmd {
	ret := c.comp.BitOpOr(ctx, destKey, keys...)
	c.rets = append(c.rets, ret)
	return ret
}

func (c *Pipeline) BitOpXor(ctx context.Context, destKey string, keys ...string) *IntCmd {
	ret := c.comp.BitOpXor(ctx, destKey, keys...)
	c.rets = append(c.rets, ret)
	return ret
}

func (c *Pipeline) BitOpNot(ctx context.Context, destKey string, key string) *IntCmd {
	ret := c.comp.BitOpNot(ctx, destKey, key)
	c.rets = append(c.rets, ret)
	return ret
}

func (c *Pipeline) BitPos(ctx context.Context, key string, bit int64, pos ...int64) *IntCmd {
	ret := c.comp.BitPos(ctx, key, bit, pos...)
	c.rets = append(c.rets, ret)
	return ret
}

func (c *Pipeline) BitPosSpan(ctx context.Context, key string, bit int64, start, end int64, span string) *IntCmd {
	ret := c.comp.BitPosSpan(ctx, key, bit, start, end, span)
	c.rets = append(c.rets, ret)
	return ret
}

func (c *Pipeline) BitField(ctx context.Context, key string, args ...any) *IntSliceCmd {
	ret := c.comp.BitField(ctx, key, args...)
	c.rets = append(c.rets, ret)
	return ret
}

func (c *Pipeline) BitFieldRO(ctx context.Context, key string, args ...any) *IntSliceCmd {
	ret := c.comp.BitFieldRO(ctx, key, args...)
	c.rets = append(c.rets, ret)
	return ret
}

func (c *Pipeline) Scan(ctx context.Context, cursor uint64, match string, count int64) *ScanCmd {
	ret := c.comp.Scan(ctx, cursor, match, count)
	c.rets = append(c.rets, ret)
	return ret
}

func (c *Pipeline) ScanType(ctx context.Context, cursor uint64, match string, count int64, keyType string) *ScanCmd {
	ret := c.comp.ScanType(ctx, cursor, match, count, keyType)
	c.rets = append(c.rets, ret)
	return ret
}

func (c *Pipeline) SScan(ctx context.Context, key string, cursor uint64, match string, count int64) *ScanCmd {
	ret := c.comp.SScan(ctx, key, cursor, match, count)
	c.rets = append(c.rets, ret)
	return ret
}

func (c *Pipeline) HScan(ctx context.Context, key string, cursor uint64, match string, count int64) *ScanCmd {
	ret := c.comp.HScan(ctx, key, cursor, match, count)
	c.rets = append(c.rets, ret)
	return ret
}

func (c *Pipeline) HScanNoValues(ctx context.Context, key string, cursor uint64, match string, count int64) *ScanCmd {
	ret := c.comp.HScanNoValues(ctx, key, cursor, match, count)
	c.rets = append(c.rets, ret)
	return ret
}

func (c *Pipeline) ZScan(ctx context.Context, key string, cursor uint64, match string, count int64) *ScanCmd {
	ret := c.comp.ZScan(ctx, key, cursor, match, count)
	c.rets = append(c.rets, ret)
	return ret
}

func (c *Pipeline) HDel(ctx context.Context, key string, fields ...string) *IntCmd {
	ret := c.comp.HDel(ctx, key, fields...)
	c.rets = append(c.rets, ret)
	return ret
}

func (c *Pipeline) HExists(ctx context.Context, key, field string) *BoolCmd {
	ret := c.comp.HExists(ctx, key, field)
	c.rets = append(c.rets, ret)
	return ret
}

func (c *Pipeline) HGet(ctx context.Context, key, field string) *StringCmd {
	ret := c.comp.HGet(ctx, key, field)
	c.rets = append(c.rets, ret)
	return ret
}

func (c *Pipeline) HGetAll(ctx context.Context, key string) *StringStringMapCmd {
	ret := c.comp.HGetAll(ctx, key)
	c.rets = append(c.rets, ret)
	return ret
}

func (c *Pipeline) HIncrBy(ctx context.Context, key, field string, incr int64) *IntCmd {
	ret := c.comp.HIncrBy(ctx, key, field, incr)
	c.rets = append(c.rets, ret)
	return ret
}

func (c *Pipeline) HIncrByFloat(ctx context.Context, key, field string, incr float64) *FloatCmd {
	ret := c.comp.HIncrByFloat(ctx, key, field, incr)
	c.rets = append(c.rets, ret)
	return ret
}

func (c *Pipeline) HKeys(ctx context.Context, key string) *StringSliceCmd {
	ret := c.comp.HKeys(ctx, key)
	c.rets = append(c.rets, ret)
	return ret
}

func (c *Pipeline) HLen(ctx context.Context, key string) *IntCmd {
	ret := c.comp.HLen(ctx, key)
	c.rets = append(c.rets, ret)
	return ret
}

func (c *Pipeline) HMGet(ctx context.Context, key string, fields ...string) *SliceCmd {
	ret := c.comp.HMGet(ctx, key, fields...)
	c.rets = append(c.rets, ret)
	return ret
}

func (c *Pipeline) HSet(ctx context.Context, key string, values ...any) *IntCmd {
	ret := c.comp.HSet(ctx, key, values...)
	c.rets = append(c.rets, ret)
	return ret
}

func (c *Pipeline) HMSet(ctx context.Context, key string, values ...any) *BoolCmd {
	ret := c.comp.HMSet(ctx, key, values...)
	c.rets = append(c.rets, ret)
	return ret
}

func (c *Pipeline) HSetNX(ctx context.Context, key, field string, value any) *BoolCmd {
	ret := c.comp.HSetNX(ctx, key, field, value)
	c.rets = append(c.rets, ret)
	return ret
}

func (c *Pipeline) HVals(ctx context.Context, key string) *StringSliceCmd {
	ret := c.comp.HVals(ctx, key)
	c.rets = append(c.rets, ret)
	return ret
}

func (c *Pipeline) HRandField(ctx context.Context, key string, count int64) *StringSliceCmd {
	ret := c.comp.HRandField(ctx, key, count)
	c.rets = append(c.rets, ret)
	return ret
}

func (c *Pipeline) HRandFieldWithValues(ctx context.Context, key string, count int64) *KeyValueSliceCmd {
	ret := c.comp.HRandFieldWithValues(ctx, key, count)
	c.rets = append(c.rets, ret)
	return ret
}

func (c *Pipeline) HExpire(ctx context.Context, key string, expiration time.Duration, fields ...string) *IntSliceCmd {
	ret := c.comp.HExpire(ctx, key, expiration, fields...)
	c.rets = append(c.rets, ret)
	return ret
}

func (c *Pipeline) HExpireWithArgs(ctx context.Context, key string, expiration time.Duration, expirationArgs HExpireArgs, fields ...string) *IntSliceCmd {
	ret := c.comp.HExpireWithArgs(ctx, key, expiration, expirationArgs, fields...)
	c.rets = append(c.rets, ret)
	return ret
}

func (c *Pipeline) HPExpire(ctx context.Context, key string, expiration time.Duration, fields ...string) *IntSliceCmd {
	ret := c.comp.HPExpire(ctx, key, expiration, fields...)
	c.rets = append(c.rets, ret)
	return ret
}

func (c *Pipeline) HPExpireWithArgs(ctx context.Context, key string, expiration time.Duration, expirationArgs HExpireArgs, fields ...string) *IntSliceCmd {
	ret := c.comp.HPExpireWithArgs(ctx, key, expiration, expirationArgs, fields...)
	c.rets = append(c.rets, ret)
	return ret
}

func (c *Pipeline) HExpireAt(ctx context.Context, key string, tm time.Time, fields ...string) *IntSliceCmd {
	ret := c.comp.HExpireAt(ctx, key, tm, fields...)
	c.rets = append(c.rets, ret)
	return ret
}

func (c *Pipeline) HExpireAtWithArgs(ctx context.Context, key string, tm time.Time, expirationArgs HExpireArgs, fields ...string) *IntSliceCmd {
	ret := c.comp.HExpireAtWithArgs(ctx, key, tm, expirationArgs, fields...)
	c.rets = append(c.rets, ret)
	return ret
}

func (c *Pipeline) HPExpireAt(ctx context.Context, key string, tm time.Time, fields ...string) *IntSliceCmd {
	ret := c.comp.HPExpireAt(ctx, key, tm, fields...)
	c.rets = append(c.rets, ret)
	return ret
}

func (c *Pipeline) HPExpireAtWithArgs(ctx context.Context, key string, tm time.Time, expirationArgs HExpireArgs, fields ...string) *IntSliceCmd {
	ret := c.comp.HPExpireAtWithArgs(ctx, key, tm, expirationArgs, fields...)
	c.rets = append(c.rets, ret)
	return ret
}

func (c *Pipeline) HPersist(ctx context.Context, key string, fields ...string) *IntSliceCmd {
	ret := c.comp.HPersist(ctx, key, fields...)
	c.rets = append(c.rets, ret)
	return ret
}

func (c *Pipeline) HExpireTime(ctx context.Context, key string, fields ...string) *IntSliceCmd {
	ret := c.comp.HExpireTime(ctx, key, fields...)
	c.rets = append(c.rets, ret)
	return ret
}

func (c *Pipeline) HPExpireTime(ctx context.Context, key string, fields ...string) *IntSliceCmd {
	ret := c.comp.HPExpireTime(ctx, key, fields...)
	c.rets = append(c.rets, ret)
	return ret
}

func (c *Pipeline) HTTL(ctx context.Context, key string, fields ...string) *IntSliceCmd {
	ret := c.comp.HTTL(ctx, key, fields...)
	c.rets = append(c.rets, ret)
	return ret
}

func (c *Pipeline) HPTTL(ctx context.Context, key string, fields ...string) *IntSliceCmd {
	ret := c.comp.HPTTL(ctx, key, fields...)
	c.rets = append(c.rets, ret)
	return ret
}

func (c *Pipeline) BLPop(ctx context.Context, timeout time.Duration, keys ...string) *StringSliceCmd {
	ret := c.comp.BLPop(ctx, timeout, keys...)
	c.rets = append(c.rets, ret)
	return ret
}

func (c *Pipeline) BLMPop(ctx context.Context, timeout time.Duration, direction string, count int64, keys ...string) *KeyValuesCmd {
	ret := c.comp.BLMPop(ctx, timeout, direction, count, keys...)
	c.rets = append(c.rets, ret)
	return ret
}

func (c *Pipeline) BRPop(ctx context.Context, timeout time.Duration, keys ...string) *StringSliceCmd {
	ret := c.comp.BRPop(ctx, timeout, keys...)
	c.rets = append(c.rets, ret)
	return ret
}

func (c *Pipeline) BRPopLPush(ctx context.Context, source, destination string, timeout time.Duration) *StringCmd {
	ret := c.comp.BRPopLPush(ctx, source, destination, timeout)
	c.rets = append(c.rets, ret)
	return ret
}

func (c *Pipeline) LIndex(ctx context.Context, key string, index int64) *StringCmd {
	ret := c.comp.LIndex(ctx, key, index)
	c.rets = append(c.rets, ret)
	return ret
}

func (c *Pipeline) LInsert(ctx context.Context, key, op string, pivot, value any) *IntCmd {
	ret := c.comp.LInsert(ctx, key, op, pivot, value)
	c.rets = append(c.rets, ret)
	return ret
}

func (c *Pipeline) LInsertBefore(ctx context.Context, key string, pivot, value any) *IntCmd {
	ret := c.comp.LInsertBefore(ctx, key, pivot, value)
	c.rets = append(c.rets, ret)
	return ret
}

func (c *Pipeline) LInsertAfter(ctx context.Context, key string, pivot, value any) *IntCmd {
	ret := c.comp.LInsertAfter(ctx, key, pivot, value)
	c.rets = append(c.rets, ret)
	return ret
}

func (c *Pipeline) LLen(ctx context.Context, key string) *IntCmd {
	ret := c.comp.LLen(ctx, key)
	c.rets = append(c.rets, ret)
	return ret
}

func (c *Pipeline) LMPop(ctx context.Context, direction string, count int64, keys ...string) *KeyValuesCmd {
	ret := c.comp.LMPop(ctx, direction, count, keys...)
	c.rets = append(c.rets, ret)
	return ret
}

func (c *Pipeline) LPop(ctx context.Context, key string) *StringCmd {
	ret := c.comp.LPop(ctx, key)
	c.rets = append(c.rets, ret)
	return ret
}

func (c *Pipeline) LPopCount(ctx context.Context, key string, count int64) *StringSliceCmd {
	ret := c.comp.LPopCount(ctx, key, count)
	c.rets = append(c.rets, ret)
	return ret
}

func (c *Pipeline) LPos(ctx context.Context, key string, value string, args LPosArgs) *IntCmd {
	ret := c.comp.LPos(ctx, key, value, args)
	c.rets = append(c.rets, ret)
	return ret
}

func (c *Pipeline) LPosCount(ctx context.Context, key string, value string, count int64, args LPosArgs) *IntSliceCmd {
	ret := c.comp.LPosCount(ctx, key, value, count, args)
	c.rets = append(c.rets, ret)
	return ret
}

func (c *Pipeline) LPush(ctx context.Context, key string, values ...any) *IntCmd {
	ret := c.comp.LPush(ctx, key, values...)
	c.rets = append(c.rets, ret)
	return ret
}

func (c *Pipeline) LPushX(ctx context.Context, key string, values ...any) *IntCmd {
	ret := c.comp.LPushX(ctx, key, values...)
	c.rets = append(c.rets, ret)
	return ret
}

func (c *Pipeline) LRange(ctx context.Context, key string, start, stop int64) *StringSliceCmd {
	ret := c.comp.LRange(ctx, key, start, stop)
	c.rets = append(c.rets, ret)
	return ret
}

func (c *Pipeline) LRem(ctx context.Context, key string, count int64, value any) *IntCmd {
	ret := c.comp.LRem(ctx, key, count, value)
	c.rets = append(c.rets, ret)
	return ret
}

func (c *Pipeline) LSet(ctx context.Context, key string, index int64, value any) *StatusCmd {
	ret := c.comp.LSet(ctx, key, index, value)
	c.rets = append(c.rets, ret)
	return ret
}

func (c *Pipeline) LTrim(ctx context.Context, key string, start, stop int64) *StatusCmd {
	ret := c.comp.LTrim(ctx, key, start, stop)
	c.rets = append(c.rets, ret)
	return ret
}

func (c *Pipeline) RPop(ctx context.Context, key string) *StringCmd {
	ret := c.comp.RPop(ctx, key)
	c.rets = append(c.rets, ret)
	return ret
}

func (c *Pipeline) RPopCount(ctx context.Context, key string, count int64) *StringSliceCmd {
	ret := c.comp.RPopCount(ctx, key, count)
	c.rets = append(c.rets, ret)
	return ret
}

func (c *Pipeline) RPopLPush(ctx context.Context, source, destination string) *StringCmd {
	ret := c.comp.RPopLPush(ctx, source, destination)
	c.rets = append(c.rets, ret)
	return ret
}

func (c *Pipeline) RPush(ctx context.Context, key string, values ...any) *IntCmd {
	ret := c.comp.RPush(ctx, key, values...)
	c.rets = append(c.rets, ret)
	return ret
}

func (c *Pipeline) RPushX(ctx context.Context, key string, values ...any) *IntCmd {
	ret := c.comp.RPushX(ctx, key, values...)
	c.rets = append(c.rets, ret)
	return ret
}

func (c *Pipeline) LMove(ctx context.Context, source, destination, srcpos, destpos string) *StringCmd {
	ret := c.comp.LMove(ctx, source, destination, srcpos, destpos)
	c.rets = append(c.rets, ret)
	return ret
}

func (c *Pipeline) BLMove(ctx context.Context, source, destination, srcpos, destpos string, timeout time.Duration) *StringCmd {
	ret := c.comp.BLMove(ctx, source, destination, srcpos, destpos, timeout)
	c.rets = append(c.rets, ret)
	return ret
}

func (c *Pipeline) SAdd(ctx context.Context, key string, members ...any) *IntCmd {
	ret := c.comp.SAdd(ctx, key, members...)
	c.rets = append(c.rets, ret)
	return ret
}

func (c *Pipeline) SCard(ctx context.Context, key string) *IntCmd {
	ret := c.comp.SCard(ctx, key)
	c.rets = append(c.rets, ret)
	return ret
}

func (c *Pipeline) SDiff(ctx context.Context, keys ...string) *StringSliceCmd {
	ret := c.comp.SDiff(ctx, keys...)
	c.rets = append(c.rets, ret)
	return ret
}

func (c *Pipeline) SDiffStore(ctx context.Context, destination string, keys ...string) *IntCmd {
	ret := c.comp.SDiffStore(ctx, destination, keys...)
	c.rets = append(c.rets, ret)
	return ret
}

func (c *Pipeline) SInter(ctx context.Context, keys ...string) *StringSliceCmd {
	ret := c.comp.SInter(ctx, keys...)
	c.rets = append(c.rets, ret)
	return ret
}

func (c *Pipeline) SInterCard(ctx context.Context, limit int64, keys ...string) *IntCmd {
	ret := c.comp.SInterCard(ctx, limit, keys...)
	c.rets = append(c.rets, ret)
	return ret
}

func (c *Pipeline) SInterStore(ctx context.Context, destination string, keys ...string) *IntCmd {
	ret := c.comp.SInterStore(ctx, destination, keys...)
	c.rets = append(c.rets, ret)
	return ret
}

func (c *Pipeline) SIsMember(ctx context.Context, key string, member any) *BoolCmd {
	ret := c.comp.SIsMember(ctx, key, member)
	c.rets = append(c.rets, ret)
	return ret
}

func (c *Pipeline) SMIsMember(ctx context.Context, key string, members ...any) *BoolSliceCmd {
	ret := c.comp.SMIsMember(ctx, key, members...)
	c.rets = append(c.rets, ret)
	return ret
}

func (c *Pipeline) SMembers(ctx context.Context, key string) *StringSliceCmd {
	ret := c.comp.SMembers(ctx, key)
	c.rets = append(c.rets, ret)
	return ret
}

func (c *Pipeline) SMembersMap(ctx context.Context, key string) *StringStructMapCmd {
	ret := c.comp.SMembersMap(ctx, key)
	c.rets = append(c.rets, ret)
	return ret
}

func (c *Pipeline) SMove(ctx context.Context, source, destination string, member any) *BoolCmd {
	ret := c.comp.SMove(ctx, source, destination, member)
	c.rets = append(c.rets, ret)
	return ret
}

func (c *Pipeline) SPop(ctx context.Context, key string) *StringCmd {
	ret := c.comp.SPop(ctx, key)
	c.rets = append(c.rets, ret)
	return ret
}

func (c *Pipeline) SPopN(ctx context.Context, key string, count int64) *StringSliceCmd {
	ret := c.comp.SPopN(ctx, key, count)
	c.rets = append(c.rets, ret)
	return ret
}

func (c *Pipeline) SRandMember(ctx context.Context, key string) *StringCmd {
	ret := c.comp.SRandMember(ctx, key)
	c.rets = append(c.rets, ret)
	return ret
}

func (c *Pipeline) SRandMemberN(ctx context.Context, key string, count int64) *StringSliceCmd {
	ret := c.comp.SRandMemberN(ctx, key, count)
	c.rets = append(c.rets, ret)
	return ret
}

func (c *Pipeline) SRem(ctx context.Context, key string, members ...any) *IntCmd {
	ret := c.comp.SRem(ctx, key, members...)
	c.rets = append(c.rets, ret)
	return ret
}

func (c *Pipeline) SUnion(ctx context.Context, keys ...string) *StringSliceCmd {
	ret := c.comp.SUnion(ctx, keys...)
	c.rets = append(c.rets, ret)
	return ret
}

func (c *Pipeline) SUnionStore(ctx context.Context, destination string, keys ...string) *IntCmd {
	ret := c.comp.SUnionStore(ctx, destination, keys...)
	c.rets = append(c.rets, ret)
	return ret
}

func (c *Pipeline) XAdd(ctx context.Context, a XAddArgs) *StringCmd {
	ret := c.comp.XAdd(ctx, a)
	c.rets = append(c.rets, ret)
	return ret
}

func (c *Pipeline) XDel(ctx context.Context, stream string, ids ...string) *IntCmd {
	ret := c.comp.XDel(ctx, stream, ids...)
	c.rets = append(c.rets, ret)
	return ret
}

func (c *Pipeline) XLen(ctx context.Context, stream string) *IntCmd {
	ret := c.comp.XLen(ctx, stream)
	c.rets = append(c.rets, ret)
	return ret
}

func (c *Pipeline) XRange(ctx context.Context, stream, start, stop string) *XMessageSliceCmd {
	ret := c.comp.XRange(ctx, stream, start, stop)
	c.rets = append(c.rets, ret)
	return ret
}

func (c *Pipeline) XRangeN(ctx context.Context, stream, start, stop string, count int64) *XMessageSliceCmd {
	ret := c.comp.XRangeN(ctx, stream, start, stop, count)
	c.rets = append(c.rets, ret)
	return ret
}

func (c *Pipeline) XRevRange(ctx context.Context, stream string, start, stop string) *XMessageSliceCmd {
	ret := c.comp.XRevRange(ctx, stream, start, stop)
	c.rets = append(c.rets, ret)
	return ret
}

func (c *Pipeline) XRevRangeN(ctx context.Context, stream string, start, stop string, count int64) *XMessageSliceCmd {
	ret := c.comp.XRevRangeN(ctx, stream, start, stop, count)
	c.rets = append(c.rets, ret)
	return ret
}

func (c *Pipeline) XRead(ctx context.Context, a XReadArgs) *XStreamSliceCmd {
	ret := c.comp.XRead(ctx, a)
	c.rets = append(c.rets, ret)
	return ret
}

func (c *Pipeline) XReadStreams(ctx context.Context, streams ...string) *XStreamSliceCmd {
	ret := c.comp.XReadStreams(ctx, streams...)
	c.rets = append(c.rets, ret)
	return ret
}

func (c *Pipeline) XGroupCreate(ctx context.Context, stream, group, start string) *StatusCmd {
	ret := c.comp.XGroupCreate(ctx, stream, group, start)
	c.rets = append(c.rets, ret)
	return ret
}

func (c *Pipeline) XGroupCreateMkStream(ctx context.Context, stream, group, start string) *StatusCmd {
	ret := c.comp.XGroupCreateMkStream(ctx, stream, group, start)
	c.rets = append(c.rets, ret)
	return ret
}

func (c *Pipeline) XGroupSetID(ctx context.Context, stream, group, start string) *StatusCmd {
	ret := c.comp.XGroupSetID(ctx, stream, group, start)
	c.rets = append(c.rets, ret)
	return ret
}

func (c *Pipeline) XGroupDestroy(ctx context.Context, stream, group string) *IntCmd {
	ret := c.comp.XGroupDestroy(ctx, stream, group)
	c.rets = append(c.rets, ret)
	return ret
}

func (c *Pipeline) XGroupCreateConsumer(ctx context.Context, stream, group, consumer string) *IntCmd {
	ret := c.comp.XGroupCreateConsumer(ctx, stream, group, consumer)
	c.rets = append(c.rets, ret)
	return ret
}

func (c *Pipeline) XGroupDelConsumer(ctx context.Context, stream, group, consumer string) *IntCmd {
	ret := c.comp.XGroupDelConsumer(ctx, stream, group, consumer)
	c.rets = append(c.rets, ret)
	return ret
}

func (c *Pipeline) XReadGroup(ctx context.Context, a XReadGroupArgs) *XStreamSliceCmd {
	ret := c.comp.XReadGroup(ctx, a)
	c.rets = append(c.rets, ret)
	return ret
}

func (c *Pipeline) XAck(ctx context.Context, stream, group string, ids ...string) *IntCmd {
	ret := c.comp.XAck(ctx, stream, group, ids...)
	c.rets = append(c.rets, ret)
	return ret
}

func (c *Pipeline) XPending(ctx context.Context, stream, group string) *XPendingCmd {
	ret := c.comp.XPending(ctx, stream, group)
	c.rets = append(c.rets, ret)
	return ret
}

func (c *Pipeline) XPendingExt(ctx context.Context, a XPendingExtArgs) *XPendingExtCmd {
	ret := c.comp.XPendingExt(ctx, a)
	c.rets = append(c.rets, ret)
	return ret
}

func (c *Pipeline) XClaim(ctx context.Context, a XClaimArgs) *XMessageSliceCmd {
	ret := c.comp.XClaim(ctx, a)
	c.rets = append(c.rets, ret)
	return ret
}

func (c *Pipeline) XClaimJustID(ctx context.Context, a XClaimArgs) *StringSliceCmd {
	ret := c.comp.XClaimJustID(ctx, a)
	c.rets = append(c.rets, ret)
	return ret
}

func (c *Pipeline) XAutoClaim(ctx context.Context, a XAutoClaimArgs) *XAutoClaimCmd {
	ret := c.comp.XAutoClaim(ctx, a)
	c.rets = append(c.rets, ret)
	return ret
}

func (c *Pipeline) XAutoClaimJustID(ctx context.Context, a XAutoClaimArgs) *XAutoClaimJustIDCmd {
	ret := c.comp.XAutoClaimJustID(ctx, a)
	c.rets = append(c.rets, ret)
	return ret
}

func (c *Pipeline) XTrimMaxLen(ctx context.Context, key string, maxLen int64) *IntCmd {
	ret := c.comp.XTrimMaxLen(ctx, key, maxLen)
	c.rets = append(c.rets, ret)
	return ret
}

func (c *Pipeline) XTrimMaxLenApprox(ctx context.Context, key string, maxLen, limit int64) *IntCmd {
	ret := c.comp.XTrimMaxLenApprox(ctx, key, maxLen, limit)
	c.rets = append(c.rets, ret)
	return ret
}

func (c *Pipeline) XTrimMinID(ctx context.Context, key string, minID string) *IntCmd {
	ret := c.comp.XTrimMinID(ctx, key, minID)
	c.rets = append(c.rets, ret)
	return ret
}

func (c *Pipeline) XTrimMinIDApprox(ctx context.Context, key string, minID string, limit int64) *IntCmd {
	ret := c.comp.XTrimMinIDApprox(ctx, key, minID, limit)
	c.rets = append(c.rets, ret)
	return ret
}

func (c *Pipeline) XInfoGroups(ctx context.Context, key string) *XInfoGroupsCmd {
	ret := c.comp.XInfoGroups(ctx, key)
	c.rets = append(c.rets, ret)
	return ret
}

func (c *Pipeline) XInfoStream(ctx context.Context, key string) *XInfoStreamCmd {
	ret := c.comp.XInfoStream(ctx, key)
	c.rets = append(c.rets, ret)
	return ret
}

func (c *Pipeline) XInfoStreamFull(ctx context.Context, key string, count int64) *XInfoStreamFullCmd {
	ret := c.comp.XInfoStreamFull(ctx, key, count)
	c.rets = append(c.rets, ret)
	return ret
}

func (c *Pipeline) XInfoConsumers(ctx context.Context, key string, group string) *XInfoConsumersCmd {
	ret := c.comp.XInfoConsumers(ctx, key, group)
	c.rets = append(c.rets, ret)
	return ret
}

func (c *Pipeline) BZPopMax(ctx context.Context, timeout time.Duration, keys ...string) *ZWithKeyCmd {
	ret := c.comp.BZPopMax(ctx, timeout, keys...)
	c.rets = append(c.rets, ret)
	return ret
}

func (c *Pipeline) BZPopMin(ctx context.Context, timeout time.Duration, keys ...string) *ZWithKeyCmd {
	ret := c.comp.BZPopMin(ctx, timeout, keys...)
	c.rets = append(c.rets, ret)
	return ret
}

func (c *Pipeline) BZMPop(ctx context.Context, timeout time.Duration, order string, count int64, keys ...string) *ZSliceWithKeyCmd {
	ret := c.comp.BZMPop(ctx, timeout, order, count, keys...)
	c.rets = append(c.rets, ret)
	return ret
}

func (c *Pipeline) ZAdd(ctx context.Context, key string, members ...Z) *IntCmd {
	ret := c.comp.ZAdd(ctx, key, members...)
	c.rets = append(c.rets, ret)
	return ret
}

func (c *Pipeline) ZAddLT(ctx context.Context, key string, members ...Z) *IntCmd {
	ret := c.comp.ZAddLT(ctx, key, members...)
	c.rets = append(c.rets, ret)
	return ret
}

func (c *Pipeline) ZAddGT(ctx context.Context, key string, members ...Z) *IntCmd {
	ret := c.comp.ZAddGT(ctx, key, members...)
	c.rets = append(c.rets, ret)
	return ret
}

func (c *Pipeline) ZAddNX(ctx context.Context, key string, members ...Z) *IntCmd {
	ret := c.comp.ZAddNX(ctx, key, members...)
	c.rets = append(c.rets, ret)
	return ret
}

func (c *Pipeline) ZAddXX(ctx context.Context, key string, members ...Z) *IntCmd {
	ret := c.comp.ZAddXX(ctx, key, members...)
	c.rets = append(c.rets, ret)
	return ret
}

func (c *Pipeline) ZAddArgs(ctx context.Context, key string, args ZAddArgs) *IntCmd {
	ret := c.comp.ZAddArgs(ctx, key, args)
	c.rets = append(c.rets, ret)
	return ret
}

func (c *Pipeline) ZAddArgsIncr(ctx context.Context, key string, args ZAddArgs) *FloatCmd {
	ret := c.comp.ZAddArgsIncr(ctx, key, args)
	c.rets = append(c.rets, ret)
	return ret
}

func (c *Pipeline) ZCard(ctx context.Context, key string) *IntCmd {
	ret := c.comp.ZCard(ctx, key)
	c.rets = append(c.rets, ret)
	return ret
}

func (c *Pipeline) ZCount(ctx context.Context, key, min, max string) *IntCmd {
	ret := c.comp.ZCount(ctx, key, min, max)
	c.rets = append(c.rets, ret)
	return ret
}

func (c *Pipeline) ZLexCount(ctx context.Context, key, min, max string) *IntCmd {
	ret := c.comp.ZLexCount(ctx, key, min, max)
	c.rets = append(c.rets, ret)
	return ret
}

func (c *Pipeline) ZIncrBy(ctx context.Context, key string, increment float64, member string) *FloatCmd {
	ret := c.comp.ZIncrBy(ctx, key, increment, member)
	c.rets = append(c.rets, ret)
	return ret
}

func (c *Pipeline) ZInter(ctx context.Context, store ZStore) *StringSliceCmd {
	ret := c.comp.ZInter(ctx, store)
	c.rets = append(c.rets, ret)
	return ret
}

func (c *Pipeline) ZInterWithScores(ctx context.Context, store ZStore) *ZSliceCmd {
	ret := c.comp.ZInterWithScores(ctx, store)
	c.rets = append(c.rets, ret)
	return ret
}

func (c *Pipeline) ZInterCard(ctx context.Context, limit int64, keys ...string) *IntCmd {
	ret := c.comp.ZInterCard(ctx, limit, keys...)
	c.rets = append(c.rets, ret)
	return ret
}

func (c *Pipeline) ZInterStore(ctx context.Context, destination string, store ZStore) *IntCmd {
	ret := c.comp.ZInterStore(ctx, destination, store)
	c.rets = append(c.rets, ret)
	return ret
}

func (c *Pipeline) ZMPop(ctx context.Context, order string, count int64, keys ...string) *ZSliceWithKeyCmd {
	ret := c.comp.ZMPop(ctx, order, count, keys...)
	c.rets = append(c.rets, ret)
	return ret
}

func (c *Pipeline) ZMScore(ctx context.Context, key string, members ...string) *FloatSliceCmd {
	ret := c.comp.ZMScore(ctx, key, members...)
	c.rets = append(c.rets, ret)
	return ret
}

func (c *Pipeline) ZPopMax(ctx context.Context, key string, count ...int64) *ZSliceCmd {
	ret := c.comp.ZPopMax(ctx, key, count...)
	c.rets = append(c.rets, ret)
	return ret
}

func (c *Pipeline) ZPopMin(ctx context.Context, key string, count ...int64) *ZSliceCmd {
	ret := c.comp.ZPopMin(ctx, key, count...)
	c.rets = append(c.rets, ret)
	return ret
}

func (c *Pipeline) ZRange(ctx context.Context, key string, start, stop int64) *StringSliceCmd {
	ret := c.comp.ZRange(ctx, key, start, stop)
	c.rets = append(c.rets, ret)
	return ret
}

func (c *Pipeline) ZRangeWithScores(ctx context.Context, key string, start, stop int64) *ZSliceCmd {
	ret := c.comp.ZRangeWithScores(ctx, key, start, stop)
	c.rets = append(c.rets, ret)
	return ret
}

func (c *Pipeline) ZRangeByScore(ctx context.Context, key string, opt ZRangeBy) *StringSliceCmd {
	ret := c.comp.ZRangeByScore(ctx, key, opt)
	c.rets = append(c.rets, ret)
	return ret
}

func (c *Pipeline) ZRangeByLex(ctx context.Context, key string, opt ZRangeBy) *StringSliceCmd {
	ret := c.comp.ZRangeByLex(ctx, key, opt)
	c.rets = append(c.rets, ret)
	return ret
}

func (c *Pipeline) ZRangeByScoreWithScores(ctx context.Context, key string, opt ZRangeBy) *ZSliceCmd {
	ret := c.comp.ZRangeByScoreWithScores(ctx, key, opt)
	c.rets = append(c.rets, ret)
	return ret
}

func (c *Pipeline) ZRangeArgs(ctx context.Context, z ZRangeArgs) *StringSliceCmd {
	ret := c.comp.ZRangeArgs(ctx, z)
	c.rets = append(c.rets, ret)
	return ret
}

func (c *Pipeline) ZRangeArgsWithScores(ctx context.Context, z ZRangeArgs) *ZSliceCmd {
	ret := c.comp.ZRangeArgsWithScores(ctx, z)
	c.rets = append(c.rets, ret)
	return ret
}

func (c *Pipeline) ZRangeStore(ctx context.Context, dst string, z ZRangeArgs) *IntCmd {
	ret := c.comp.ZRangeStore(ctx, dst, z)
	c.rets = append(c.rets, ret)
	return ret
}

func (c *Pipeline) ZRank(ctx context.Context, key, member string) *IntCmd {
	ret := c.comp.ZRank(ctx, key, member)
	c.rets = append(c.rets, ret)
	return ret
}

func (c *Pipeline) ZRankWithScore(ctx context.Context, key, member string) *RankWithScoreCmd {
	ret := c.comp.ZRankWithScore(ctx, key, member)
	c.rets = append(c.rets, ret)
	return ret
}

func (c *Pipeline) ZRem(ctx context.Context, key string, members ...any) *IntCmd {
	ret := c.comp.ZRem(ctx, key, members...)
	c.rets = append(c.rets, ret)
	return ret
}

func (c *Pipeline) ZRemRangeByRank(ctx context.Context, key string, start, stop int64) *IntCmd {
	ret := c.comp.ZRemRangeByRank(ctx, key, start, stop)
	c.rets = append(c.rets, ret)
	return ret
}

func (c *Pipeline) ZRemRangeByScore(ctx context.Context, key, min, max string) *IntCmd {
	ret := c.comp.ZRemRangeByScore(ctx, key, min, max)
	c.rets = append(c.rets, ret)
	return ret
}

func (c *Pipeline) ZRemRangeByLex(ctx context.Context, key, min, max string) *IntCmd {
	ret := c.comp.ZRemRangeByLex(ctx, key, min, max)
	c.rets = append(c.rets, ret)
	return ret
}

func (c *Pipeline) ZRevRange(ctx context.Context, key string, start, stop int64) *StringSliceCmd {
	ret := c.comp.ZRevRange(ctx, key, start, stop)
	c.rets = append(c.rets, ret)
	return ret
}

func (c *Pipeline) ZRevRangeWithScores(ctx context.Context, key string, start, stop int64) *ZSliceCmd {
	ret := c.comp.ZRevRangeWithScores(ctx, key, start, stop)
	c.rets = append(c.rets, ret)
	return ret
}

func (c *Pipeline) ZRevRangeByScore(ctx context.Context, key string, opt ZRangeBy) *StringSliceCmd {
	ret := c.comp.ZRevRangeByScore(ctx, key, opt)
	c.rets = append(c.rets, ret)
	return ret
}

func (c *Pipeline) ZRevRangeByLex(ctx context.Context, key string, opt ZRangeBy) *StringSliceCmd {
	ret := c.comp.ZRevRangeByLex(ctx, key, opt)
	c.rets = append(c.rets, ret)
	return ret
}

func (c *Pipeline) ZRevRangeByScoreWithScores(ctx context.Context, key string, opt ZRangeBy) *ZSliceCmd {
	ret := c.comp.ZRevRangeByScoreWithScores(ctx, key, opt)
	c.rets = append(c.rets, ret)
	return ret
}

func (c *Pipeline) ZRevRank(ctx context.Context, key, member string) *IntCmd {
	ret := c.comp.ZRevRank(ctx, key, member)
	c.rets = append(c.rets, ret)
	return ret
}

func (c *Pipeline) ZRevRankWithScore(ctx context.Context, key, member string) *RankWithScoreCmd {
	ret := c.comp.ZRevRankWithScore(ctx, key, member)
	c.rets = append(c.rets, ret)
	return ret
}

func (c *Pipeline) ZScore(ctx context.Context, key, member string) *FloatCmd {
	ret := c.comp.ZScore(ctx, key, member)
	c.rets = append(c.rets, ret)
	return ret
}

func (c *Pipeline) ZUnionStore(ctx context.Context, dest string, store ZStore) *IntCmd {
	ret := c.comp.ZUnionStore(ctx, dest, store)
	c.rets = append(c.rets, ret)
	return ret
}

func (c *Pipeline) ZRandMember(ctx context.Context, key string, count int64) *StringSliceCmd {
	ret := c.comp.ZRandMember(ctx, key, count)
	c.rets = append(c.rets, ret)
	return ret
}

func (c *Pipeline) ZRandMemberWithScores(ctx context.Context, key string, count int64) *ZSliceCmd {
	ret := c.comp.ZRandMemberWithScores(ctx, key, count)
	c.rets = append(c.rets, ret)
	return ret
}

func (c *Pipeline) ZUnion(ctx context.Context, store ZStore) *StringSliceCmd {
	ret := c.comp.ZUnion(ctx, store)
	c.rets = append(c.rets, ret)
	return ret
}

func (c *Pipeline) ZUnionWithScores(ctx context.Context, store ZStore) *ZSliceCmd {
	ret := c.comp.ZUnionWithScores(ctx, store)
	c.rets = append(c.rets, ret)
	return ret
}

func (c *Pipeline) ZDiff(ctx context.Context, keys ...string) *StringSliceCmd {
	ret := c.comp.ZDiff(ctx, keys...)
	c.rets = append(c.rets, ret)
	return ret
}

func (c *Pipeline) ZDiffWithScores(ctx context.Context, keys ...string) *ZSliceCmd {
	ret := c.comp.ZDiffWithScores(ctx, keys...)
	c.rets = append(c.rets, ret)
	return ret
}

func (c *Pipeline) ZDiffStore(ctx context.Context, destination string, keys ...string) *IntCmd {
	ret := c.comp.ZDiffStore(ctx, destination, keys...)
	c.rets = append(c.rets, ret)
	return ret
}

func (c *Pipeline) PFAdd(ctx context.Context, key string, els ...any) *IntCmd {
	ret := c.comp.PFAdd(ctx, key, els...)
	c.rets = append(c.rets, ret)
	return ret
}

func (c *Pipeline) PFCount(ctx context.Context, keys ...string) *IntCmd {
	ret := c.comp.PFCount(ctx, keys...)
	c.rets = append(c.rets, ret)
	return ret
}

func (c *Pipeline) PFMerge(ctx context.Context, dest string, keys ...string) *StatusCmd {
	ret := c.comp.PFMerge(ctx, dest, keys...)
	c.rets = append(c.rets, ret)
	return ret
}

func (c *Pipeline) BgRewriteAOF(ctx context.Context) *StatusCmd {
	ret := c.comp.BgRewriteAOF(ctx)
	c.rets = append(c.rets, ret)
	return ret
}

func (c *Pipeline) BgSave(ctx context.Context) *StatusCmd {
	ret := c.comp.BgSave(ctx)
	c.rets = append(c.rets, ret)
	return ret
}

func (c *Pipeline) ClientKill(ctx context.Context, ipPort string) *StatusCmd {
	ret := c.comp.ClientKill(ctx, ipPort)
	c.rets = append(c.rets, ret)
	return ret
}

func (c *Pipeline) ClientKillByFilter(ctx context.Context, keys ...string) *IntCmd {
	ret := c.comp.ClientKillByFilter(ctx, keys...)
	c.rets = append(c.rets, ret)
	return ret
}

func (c *Pipeline) ClientList(ctx context.Context) *StringCmd {
	ret := c.comp.ClientList(ctx)
	c.rets = append(c.rets, ret)
	return ret
}

func (c *Pipeline) ClientPause(ctx context.Context, dur time.Duration) *BoolCmd {
	ret := c.comp.ClientPause(ctx, dur)
	c.rets = append(c.rets, ret)
	return ret
}

func (c *Pipeline) ClientUnpause(ctx context.Context) *BoolCmd {
	ret := c.comp.ClientUnpause(ctx)
	c.rets = append(c.rets, ret)
	return ret
}

func (c *Pipeline) ClientID(ctx context.Context) *IntCmd {
	ret := c.comp.ClientID(ctx)
	c.rets = append(c.rets, ret)
	return ret
}

func (c *Pipeline) ClientUnblock(ctx context.Context, id int64) *IntCmd {
	ret := c.comp.ClientUnblock(ctx, id)
	c.rets = append(c.rets, ret)
	return ret
}

func (c *Pipeline) ClientUnblockWithError(ctx context.Context, id int64) *IntCmd {
	ret := c.comp.ClientUnblockWithError(ctx, id)
	c.rets = append(c.rets, ret)
	return ret
}

func (c *Pipeline) ClientInfo(ctx context.Context) *ClientInfoCmd {
	ret := c.comp.ClientInfo(ctx)
	c.rets = append(c.rets, ret)
	return ret
}

func (c *Pipeline) ConfigGet(ctx context.Context, parameter string) *StringStringMapCmd {
	ret := c.comp.ConfigGet(ctx, parameter)
	c.rets = append(c.rets, ret)
	return ret
}

func (c *Pipeline) ConfigResetStat(ctx context.Context) *StatusCmd {
	ret := c.comp.ConfigResetStat(ctx)
	c.rets = append(c.rets, ret)
	return ret
}

func (c *Pipeline) ConfigSet(ctx context.Context, parameter, value string) *StatusCmd {
	ret := c.comp.ConfigSet(ctx, parameter, value)
	c.rets = append(c.rets, ret)
	return ret
}

func (c *Pipeline) ConfigRewrite(ctx context.Context) *StatusCmd {
	ret := c.comp.ConfigRewrite(ctx)
	c.rets = append(c.rets, ret)
	return ret
}

func (c *Pipeline) DBSize(ctx context.Context) *IntCmd {
	ret := c.comp.DBSize(ctx)
	c.rets = append(c.rets, ret)
	return ret
}

func (c *Pipeline) FlushAll(ctx context.Context) *StatusCmd {
	ret := c.comp.FlushAll(ctx)
	c.rets = append(c.rets, ret)
	return ret
}

func (c *Pipeline) FlushAllAsync(ctx context.Context) *StatusCmd {
	ret := c.comp.FlushAllAsync(ctx)
	c.rets = append(c.rets, ret)
	return ret
}

func (c *Pipeline) FlushDB(ctx context.Context) *StatusCmd {
	ret := c.comp.FlushDB(ctx)
	c.rets = append(c.rets, ret)
	return ret
}

func (c *Pipeline) FlushDBAsync(ctx context.Context) *StatusCmd {
	ret := c.comp.FlushDBAsync(ctx)
	c.rets = append(c.rets, ret)
	return ret
}

func (c *Pipeline) Info(ctx context.Context, section ...string) *StringCmd {
	ret := c.comp.Info(ctx, section...)
	c.rets = append(c.rets, ret)
	return ret
}

func (c *Pipeline) LastSave(ctx context.Context) *IntCmd {
	ret := c.comp.LastSave(ctx)
	c.rets = append(c.rets, ret)
	return ret
}

func (c *Pipeline) Save(ctx context.Context) *StatusCmd {
	ret := c.comp.Save(ctx)
	c.rets = append(c.rets, ret)
	return ret
}

func (c *Pipeline) Shutdown(ctx context.Context) *StatusCmd {
	ret := c.comp.Shutdown(ctx)
	c.rets = append(c.rets, ret)
	return ret
}

func (c *Pipeline) ShutdownSave(ctx context.Context) *StatusCmd {
	ret := c.comp.ShutdownSave(ctx)
	c.rets = append(c.rets, ret)
	return ret
}

func (c *Pipeline) ShutdownNoSave(ctx context.Context) *StatusCmd {
	ret := c.comp.ShutdownNoSave(ctx)
	c.rets = append(c.rets, ret)
	return ret
}

func (c *Pipeline) SlaveOf(ctx context.Context, host, port string) *StatusCmd {
	ret := c.comp.SlaveOf(ctx, host, port)
	c.rets = append(c.rets, ret)
	return ret
}

func (c *Pipeline) Time(ctx context.Context) *TimeCmd {
	ret := c.comp.Time(ctx)
	c.rets = append(c.rets, ret)
	return ret
}

func (c *Pipeline) DebugObject(ctx context.Context, key string) *StringCmd {
	ret := c.comp.DebugObject(ctx, key)
	c.rets = append(c.rets, ret)
	return ret
}

func (c *Pipeline) ReadOnly(ctx context.Context) *StatusCmd {
	ret := c.comp.ReadOnly(ctx)
	c.rets = append(c.rets, ret)
	return ret
}

func (c *Pipeline) ReadWrite(ctx context.Context) *StatusCmd {
	ret := c.comp.ReadWrite(ctx)
	c.rets = append(c.rets, ret)
	return ret
}

func (c *Pipeline) MemoryUsage(ctx context.Context, key string, samples ...int64) *IntCmd {
	ret := c.comp.MemoryUsage(ctx, key, samples...)
	c.rets = append(c.rets, ret)
	return ret
}

func (c *Pipeline) Eval(ctx context.Context, script string, keys []string, args ...any) *Cmd {
	ret := c.comp.Eval(ctx, script, keys, args...)
	c.rets = append(c.rets, ret)
	return ret
}

func (c *Pipeline) EvalSha(ctx context.Context, sha1 string, keys []string, args ...any) *Cmd {
	ret := c.comp.EvalSha(ctx, sha1, keys, args...)
	c.rets = append(c.rets, ret)
	return ret
}

func (c *Pipeline) EvalRO(ctx context.Context, script string, keys []string, args ...any) *Cmd {
	ret := c.comp.EvalRO(ctx, script, keys, args...)
	c.rets = append(c.rets, ret)
	return ret
}

func (c *Pipeline) EvalShaRO(ctx context.Context, sha1 string, keys []string, args ...any) *Cmd {
	ret := c.comp.EvalShaRO(ctx, sha1, keys, args...)
	c.rets = append(c.rets, ret)
	return ret
}

func (c *Pipeline) ScriptExists(ctx context.Context, hashes ...string) *BoolSliceCmd {
	ret := c.comp.ScriptExists(ctx, hashes...)
	c.rets = append(c.rets, ret)
	return ret
}

func (c *Pipeline) ScriptFlush(ctx context.Context) *StatusCmd {
	ret := c.comp.ScriptFlush(ctx)
	c.rets = append(c.rets, ret)
	return ret
}

func (c *Pipeline) ScriptKill(ctx context.Context) *StatusCmd {
	ret := c.comp.ScriptKill(ctx)
	c.rets = append(c.rets, ret)
	return ret
}

func (c *Pipeline) ScriptLoad(ctx context.Context, script string) *StringCmd {
	ret := c.comp.ScriptLoad(ctx, script)
	c.rets = append(c.rets, ret)
	return ret
}

func (c *Pipeline) FunctionLoad(ctx context.Context, code string) *StringCmd {
	ret := c.comp.FunctionLoad(ctx, code)
	c.rets = append(c.rets, ret)
	return ret
}

func (c *Pipeline) FunctionLoadReplace(ctx context.Context, code string) *StringCmd {
	ret := c.comp.FunctionLoadReplace(ctx, code)
	c.rets = append(c.rets, ret)
	return ret
}

func (c *Pipeline) FunctionDelete(ctx context.Context, libName string) *StringCmd {
	ret := c.comp.FunctionDelete(ctx, libName)
	c.rets = append(c.rets, ret)
	return ret
}

func (c *Pipeline) FunctionFlush(ctx context.Context) *StringCmd {
	ret := c.comp.FunctionFlush(ctx)
	c.rets = append(c.rets, ret)
	return ret
}

func (c *Pipeline) FunctionKill(ctx context.Context) *StringCmd {
	ret := c.comp.FunctionKill(ctx)
	c.rets = append(c.rets, ret)
	return ret
}

func (c *Pipeline) FunctionFlushAsync(ctx context.Context) *StringCmd {
	ret := c.comp.FunctionFlushAsync(ctx)
	c.rets = append(c.rets, ret)
	return ret
}

func (c *Pipeline) FunctionList(ctx context.Context, q FunctionListQuery) *FunctionListCmd {
	ret := c.comp.FunctionList(ctx, q)
	c.rets = append(c.rets, ret)
	return ret
}

func (c *Pipeline) FunctionDump(ctx context.Context) *StringCmd {
	ret := c.comp.FunctionDump(ctx)
	c.rets = append(c.rets, ret)
	return ret
}

func (c *Pipeline) FunctionRestore(ctx context.Context, libDump string) *StringCmd {
	ret := c.comp.FunctionRestore(ctx, libDump)
	c.rets = append(c.rets, ret)
	return ret
}

func (c *Pipeline) FCall(ctx context.Context, function string, keys []string, args ...any) *Cmd {
	ret := c.comp.FCall(ctx, function, keys, args...)
	c.rets = append(c.rets, ret)
	return ret
}

func (c *Pipeline) FCallRO(ctx context.Context, function string, keys []string, args ...any) *Cmd {
	ret := c.comp.FCallRO(ctx, function, keys, args...)
	c.rets = append(c.rets, ret)
	return ret
}

func (c *Pipeline) Publish(ctx context.Context, channel string, message any) *IntCmd {
	ret := c.comp.Publish(ctx, channel, message)
	c.rets = append(c.rets, ret)
	return ret
}

func (c *Pipeline) SPublish(ctx context.Context, channel string, message any) *IntCmd {
	ret := c.comp.SPublish(ctx, channel, message)
	c.rets = append(c.rets, ret)
	return ret
}

func (c *Pipeline) PubSubChannels(ctx context.Context, pattern string) *StringSliceCmd {
	ret := c.comp.PubSubChannels(ctx, pattern)
	c.rets = append(c.rets, ret)
	return ret
}

func (c *Pipeline) PubSubNumSub(ctx context.Context, channels ...string) *StringIntMapCmd {
	ret := c.comp.PubSubNumSub(ctx, channels...)
	c.rets = append(c.rets, ret)
	return ret
}

func (c *Pipeline) PubSubNumPat(ctx context.Context) *IntCmd {
	ret := c.comp.PubSubNumPat(ctx)
	c.rets = append(c.rets, ret)
	return ret
}

func (c *Pipeline) PubSubShardChannels(ctx context.Context, pattern string) *StringSliceCmd {
	ret := c.comp.PubSubShardChannels(ctx, pattern)
	c.rets = append(c.rets, ret)
	return ret
}

func (c *Pipeline) PubSubShardNumSub(ctx context.Context, channels ...string) *StringIntMapCmd {
	ret := c.comp.PubSubShardNumSub(ctx, channels...)
	c.rets = append(c.rets, ret)
	return ret
}

func (c *Pipeline) ClusterMyShardID(ctx context.Context) *StringCmd {
	ret := c.comp.ClusterMyShardID(ctx)
	c.rets = append(c.rets, ret)
	return ret
}

func (c *Pipeline) ClusterSlots(ctx context.Context) *ClusterSlotsCmd {
	ret := c.comp.ClusterSlots(ctx)
	c.rets = append(c.rets, ret)
	return ret
}

func (c *Pipeline) ClusterShards(ctx context.Context) *ClusterShardsCmd {
	ret := c.comp.ClusterShards(ctx)
	c.rets = append(c.rets, ret)
	return ret
}

func (c *Pipeline) ClusterNodes(ctx context.Context) *StringCmd {
	ret := c.comp.ClusterNodes(ctx)
	c.rets = append(c.rets, ret)
	return ret
}

func (c *Pipeline) ClusterMeet(ctx context.Context, host string, port int64) *StatusCmd {
	ret := c.comp.ClusterMeet(ctx, host, port)
	c.rets = append(c.rets, ret)
	return ret
}

func (c *Pipeline) ClusterForget(ctx context.Context, nodeID string) *StatusCmd {
	ret := c.comp.ClusterForget(ctx, nodeID)
	c.rets = append(c.rets, ret)
	return ret
}

func (c *Pipeline) ClusterReplicate(ctx context.Context, nodeID string) *StatusCmd {
	ret := c.comp.ClusterReplicate(ctx, nodeID)
	c.rets = append(c.rets, ret)
	return ret
}

func (c *Pipeline) ClusterResetSoft(ctx context.Context) *StatusCmd {
	ret := c.comp.ClusterResetSoft(ctx)
	c.rets = append(c.rets, ret)
	return ret
}

func (c *Pipeline) ClusterResetHard(ctx context.Context) *StatusCmd {
	ret := c.comp.ClusterResetHard(ctx)
	c.rets = append(c.rets, ret)
	return ret
}

func (c *Pipeline) ClusterInfo(ctx context.Context) *StringCmd {
	ret := c.comp.ClusterInfo(ctx)
	c.rets = append(c.rets, ret)
	return ret
}

func (c *Pipeline) ClusterKeySlot(ctx context.Context, key string) *IntCmd {
	ret := c.comp.ClusterKeySlot(ctx, key)
	c.rets = append(c.rets, ret)
	return ret
}

func (c *Pipeline) ClusterGetKeysInSlot(ctx context.Context, slot int64, count int64) *StringSliceCmd {
	ret := c.comp.ClusterGetKeysInSlot(ctx, slot, count)
	c.rets = append(c.rets, ret)
	return ret
}

func (c *Pipeline) ClusterCountFailureReports(ctx context.Context, nodeID string) *IntCmd {
	ret := c.comp.ClusterCountFailureReports(ctx, nodeID)
	c.rets = append(c.rets, ret)
	return ret
}

func (c *Pipeline) ClusterCountKeysInSlot(ctx context.Context, slot int64) *IntCmd {
	ret := c.comp.ClusterCountKeysInSlot(ctx, slot)
	c.rets = append(c.rets, ret)
	return ret
}

func (c *Pipeline) ClusterDelSlots(ctx context.Context, slots ...int64) *StatusCmd {
	ret := c.comp.ClusterDelSlots(ctx, slots...)
	c.rets = append(c.rets, ret)
	return ret
}

func (c *Pipeline) ClusterDelSlotsRange(ctx context.Context, min, max int64) *StatusCmd {
	ret := c.comp.ClusterDelSlotsRange(ctx, min, max)
	c.rets = append(c.rets, ret)
	return ret
}

func (c *Pipeline) ClusterSaveConfig(ctx context.Context) *StatusCmd {
	ret := c.comp.ClusterSaveConfig(ctx)
	c.rets = append(c.rets, ret)
	return ret
}

func (c *Pipeline) ClusterSlaves(ctx context.Context, nodeID string) *StringSliceCmd {
	ret := c.comp.ClusterSlaves(ctx, nodeID)
	c.rets = append(c.rets, ret)
	return ret
}

func (c *Pipeline) ClusterFailover(ctx context.Context) *StatusCmd {
	ret := c.comp.ClusterFailover(ctx)
	c.rets = append(c.rets, ret)
	return ret
}

func (c *Pipeline) ClusterAddSlots(ctx context.Context, slots ...int64) *StatusCmd {
	ret := c.comp.ClusterAddSlots(ctx, slots...)
	c.rets = append(c.rets, ret)
	return ret
}

func (c *Pipeline) ClusterAddSlotsRange(ctx context.Context, min, max int64) *StatusCmd {
	ret := c.comp.ClusterAddSlotsRange(ctx, min, max)
	c.rets = append(c.rets, ret)
	return ret
}

func (c *Pipeline) GeoAdd(ctx context.Context, key string, geoLocation ...GeoLocation) *IntCmd {
	ret := c.comp.GeoAdd(ctx, key, geoLocation...)
	c.rets = append(c.rets, ret)
	return ret
}

func (c *Pipeline) GeoPos(ctx context.Context, key string, members ...string) *GeoPosCmd {
	ret := c.comp.GeoPos(ctx, key, members...)
	c.rets = append(c.rets, ret)
	return ret
}

func (c *Pipeline) GeoRadius(ctx context.Context, key string, longitude, latitude float64, query GeoRadiusQuery) *GeoLocationCmd {
	ret := c.comp.GeoRadius(ctx, key, longitude, latitude, query)
	c.rets = append(c.rets, ret)
	return ret
}

func (c *Pipeline) GeoRadiusStore(ctx context.Context, key string, longitude, latitude float64, query GeoRadiusQuery) *IntCmd {
	ret := c.comp.GeoRadiusStore(ctx, key, longitude, latitude, query)
	c.rets = append(c.rets, ret)
	return ret
}

func (c *Pipeline) GeoRadiusByMember(ctx context.Context, key, member string, query GeoRadiusQuery) *GeoLocationCmd {
	ret := c.comp.GeoRadiusByMember(ctx, key, member, query)
	c.rets = append(c.rets, ret)
	return ret
}

func (c *Pipeline) GeoRadiusByMemberStore(ctx context.Context, key, member string, query GeoRadiusQuery) *IntCmd {
	ret := c.comp.GeoRadiusByMemberStore(ctx, key, member, query)
	c.rets = append(c.rets, ret)
	return ret
}

func (c *Pipeline) GeoSearch(ctx context.Context, key string, q GeoSearchQuery) *StringSliceCmd {
	ret := c.comp.GeoSearch(ctx, key, q)
	c.rets = append(c.rets, ret)
	return ret
}

func (c *Pipeline) GeoSearchLocation(ctx context.Context, key string, q GeoSearchLocationQuery) *GeoLocationCmd {
	ret := c.comp.GeoSearchLocation(ctx, key, q)
	c.rets = append(c.rets, ret)
	return ret
}

func (c *Pipeline) GeoSearchStore(ctx context.Context, key, store string, q GeoSearchStoreQuery) *IntCmd {
	ret := c.comp.GeoSearchStore(ctx, key, store, q)
	c.rets = append(c.rets, ret)
	return ret
}

func (c *Pipeline) GeoDist(ctx context.Context, key string, member1, member2, unit string) *FloatCmd {
	ret := c.comp.GeoDist(ctx, key, member1, member2, unit)
	c.rets = append(c.rets, ret)
	return ret
}

func (c *Pipeline) GeoHash(ctx context.Context, key string, members ...string) *StringSliceCmd {
	ret := c.comp.GeoHash(ctx, key, members...)
	c.rets = append(c.rets, ret)
	return ret
}

func (c *Pipeline) ACLDryRun(ctx context.Context, username string, command ...any) *StringCmd {
	ret := c.comp.ACLDryRun(ctx, username, command...)
	c.rets = append(c.rets, ret)
	return ret
}

func (c *Pipeline) ACLLog(ctx context.Context, count int64) *ACLLogCmd {
	ret := c.comp.ACLLog(ctx, count)
	c.rets = append(c.rets, ret)
	return ret
}

func (c *Pipeline) ACLSetUser(ctx context.Context, username string, rules ...string) *StatusCmd {
	ret := c.comp.ACLSetUser(ctx, username, rules...)
	c.rets = append(c.rets, ret)
	return ret
}

<<<<<<< HEAD
func (c *Pipeline) ACLDelUser(ctx context.Context, username string) *IntCmd {
	ret := c.comp.ACLDelUser(ctx, username)
=======
func (c *Pipeline) ACLLogReset(ctx context.Context) *StatusCmd {
	ret := c.comp.ACLLogReset(ctx)
>>>>>>> 20fc2cd5
	c.rets = append(c.rets, ret)
	return ret
}

func (c *Pipeline) TFunctionLoad(ctx context.Context, lib string) *StatusCmd {
	ret := c.comp.TFunctionLoad(ctx, lib)
	c.rets = append(c.rets, ret)
	return ret
}

func (c *Pipeline) TFunctionLoadArgs(ctx context.Context, lib string, options *TFunctionLoadOptions) *StatusCmd {
	ret := c.comp.TFunctionLoadArgs(ctx, lib, options)
	c.rets = append(c.rets, ret)
	return ret
}

func (c *Pipeline) TFunctionDelete(ctx context.Context, libName string) *StatusCmd {
	ret := c.comp.TFunctionDelete(ctx, libName)
	c.rets = append(c.rets, ret)
	return ret
}

func (c *Pipeline) TFunctionList(ctx context.Context) *MapStringInterfaceSliceCmd {
	ret := c.comp.TFunctionList(ctx)
	c.rets = append(c.rets, ret)
	return ret
}

func (c *Pipeline) TFunctionListArgs(ctx context.Context, options *TFunctionListOptions) *MapStringInterfaceSliceCmd {
	ret := c.comp.TFunctionListArgs(ctx, options)
	c.rets = append(c.rets, ret)
	return ret
}

func (c *Pipeline) TFCall(ctx context.Context, libName string, funcName string, numKeys int) *Cmd {
	ret := c.comp.TFCall(ctx, libName, funcName, numKeys)
	c.rets = append(c.rets, ret)
	return ret
}

func (c *Pipeline) TFCallArgs(ctx context.Context, libName string, funcName string, numKeys int, options *TFCallOptions) *Cmd {
	ret := c.comp.TFCallArgs(ctx, libName, funcName, numKeys, options)
	c.rets = append(c.rets, ret)
	return ret
}

func (c *Pipeline) TFCallASYNC(ctx context.Context, libName string, funcName string, numKeys int) *Cmd {
	ret := c.comp.TFCallASYNC(ctx, libName, funcName, numKeys)
	c.rets = append(c.rets, ret)
	return ret
}

func (c *Pipeline) TFCallASYNCArgs(ctx context.Context, libName string, funcName string, numKeys int, options *TFCallOptions) *Cmd {
	ret := c.comp.TFCallASYNCArgs(ctx, libName, funcName, numKeys, options)
	c.rets = append(c.rets, ret)
	return ret
}

func (c *Pipeline) BFAdd(ctx context.Context, key string, element interface{}) *BoolCmd {
	ret := c.comp.BFAdd(ctx, key, element)
	c.rets = append(c.rets, ret)
	return ret
}

func (c *Pipeline) BFCard(ctx context.Context, key string) *IntCmd {
	ret := c.comp.BFCard(ctx, key)
	c.rets = append(c.rets, ret)
	return ret
}

func (c *Pipeline) BFExists(ctx context.Context, key string, element interface{}) *BoolCmd {
	ret := c.comp.BFExists(ctx, key, element)
	c.rets = append(c.rets, ret)
	return ret
}

func (c *Pipeline) BFInfo(ctx context.Context, key string) *BFInfoCmd {
	ret := c.comp.BFInfo(ctx, key)
	c.rets = append(c.rets, ret)
	return ret
}

func (c *Pipeline) BFInfoArg(ctx context.Context, key, option string) *BFInfoCmd {
	ret := c.comp.BFInfoArg(ctx, key, option)
	c.rets = append(c.rets, ret)
	return ret
}

func (c *Pipeline) BFInfoCapacity(ctx context.Context, key string) *BFInfoCmd {
	ret := c.comp.BFInfoCapacity(ctx, key)
	c.rets = append(c.rets, ret)
	return ret
}

func (c *Pipeline) BFInfoSize(ctx context.Context, key string) *BFInfoCmd {
	ret := c.comp.BFInfoSize(ctx, key)
	c.rets = append(c.rets, ret)
	return ret
}

func (c *Pipeline) BFInfoFilters(ctx context.Context, key string) *BFInfoCmd {
	ret := c.comp.BFInfoFilters(ctx, key)
	c.rets = append(c.rets, ret)
	return ret
}

func (c *Pipeline) BFInfoItems(ctx context.Context, key string) *BFInfoCmd {
	ret := c.comp.BFInfoItems(ctx, key)
	c.rets = append(c.rets, ret)
	return ret
}

func (c *Pipeline) BFInfoExpansion(ctx context.Context, key string) *BFInfoCmd {
	ret := c.comp.BFInfoExpansion(ctx, key)
	c.rets = append(c.rets, ret)
	return ret
}

func (c *Pipeline) BFInsert(ctx context.Context, key string, options *BFInsertOptions, elements ...interface{}) *BoolSliceCmd {
	ret := c.comp.BFInsert(ctx, key, options, elements...)
	c.rets = append(c.rets, ret)
	return ret
}

func (c *Pipeline) BFMAdd(ctx context.Context, key string, elements ...interface{}) *BoolSliceCmd {
	ret := c.comp.BFMAdd(ctx, key, elements...)
	c.rets = append(c.rets, ret)
	return ret
}

func (c *Pipeline) BFMExists(ctx context.Context, key string, elements ...interface{}) *BoolSliceCmd {
	ret := c.comp.BFMExists(ctx, key, elements...)
	c.rets = append(c.rets, ret)
	return ret
}

func (c *Pipeline) BFReserve(ctx context.Context, key string, errorRate float64, capacity int64) *StatusCmd {
	ret := c.comp.BFReserve(ctx, key, errorRate, capacity)
	c.rets = append(c.rets, ret)
	return ret
}

func (c *Pipeline) BFReserveExpansion(ctx context.Context, key string, errorRate float64, capacity, expansion int64) *StatusCmd {
	ret := c.comp.BFReserveExpansion(ctx, key, errorRate, capacity, expansion)
	c.rets = append(c.rets, ret)
	return ret
}

func (c *Pipeline) BFReserveNonScaling(ctx context.Context, key string, errorRate float64, capacity int64) *StatusCmd {
	ret := c.comp.BFReserveNonScaling(ctx, key, errorRate, capacity)
	c.rets = append(c.rets, ret)
	return ret
}

func (c *Pipeline) BFReserveWithArgs(ctx context.Context, key string, options *BFReserveOptions) *StatusCmd {
	ret := c.comp.BFReserveWithArgs(ctx, key, options)
	c.rets = append(c.rets, ret)
	return ret
}

func (c *Pipeline) BFScanDump(ctx context.Context, key string, iterator int64) *ScanDumpCmd {
	ret := c.comp.BFScanDump(ctx, key, iterator)
	c.rets = append(c.rets, ret)
	return ret
}

func (c *Pipeline) BFLoadChunk(ctx context.Context, key string, iterator int64, data interface{}) *StatusCmd {
	ret := c.comp.BFLoadChunk(ctx, key, iterator, data)
	c.rets = append(c.rets, ret)
	return ret
}

func (c *Pipeline) CFAdd(ctx context.Context, key string, element interface{}) *BoolCmd {
	ret := c.comp.CFAdd(ctx, key, element)
	c.rets = append(c.rets, ret)
	return ret
}

func (c *Pipeline) CFAddNX(ctx context.Context, key string, element interface{}) *BoolCmd {
	ret := c.comp.CFAddNX(ctx, key, element)
	c.rets = append(c.rets, ret)
	return ret
}

func (c *Pipeline) CFCount(ctx context.Context, key string, element interface{}) *IntCmd {
	ret := c.comp.CFCount(ctx, key, element)
	c.rets = append(c.rets, ret)
	return ret
}

func (c *Pipeline) CFDel(ctx context.Context, key string, element interface{}) *BoolCmd {
	ret := c.comp.CFDel(ctx, key, element)
	c.rets = append(c.rets, ret)
	return ret
}

func (c *Pipeline) CFExists(ctx context.Context, key string, element interface{}) *BoolCmd {
	ret := c.comp.CFExists(ctx, key, element)
	c.rets = append(c.rets, ret)
	return ret
}

func (c *Pipeline) CFInfo(ctx context.Context, key string) *CFInfoCmd {
	ret := c.comp.CFInfo(ctx, key)
	c.rets = append(c.rets, ret)
	return ret
}

func (c *Pipeline) CFInsert(ctx context.Context, key string, options *CFInsertOptions, elements ...interface{}) *BoolSliceCmd {
	ret := c.comp.CFInsert(ctx, key, options, elements...)
	c.rets = append(c.rets, ret)
	return ret
}

func (c *Pipeline) CFInsertNX(ctx context.Context, key string, options *CFInsertOptions, elements ...interface{}) *IntSliceCmd {
	ret := c.comp.CFInsertNX(ctx, key, options, elements...)
	c.rets = append(c.rets, ret)
	return ret
}

func (c *Pipeline) CFMExists(ctx context.Context, key string, elements ...interface{}) *BoolSliceCmd {
	ret := c.comp.CFMExists(ctx, key, elements...)
	c.rets = append(c.rets, ret)
	return ret
}

func (c *Pipeline) CFReserve(ctx context.Context, key string, capacity int64) *StatusCmd {
	ret := c.comp.CFReserve(ctx, key, capacity)
	c.rets = append(c.rets, ret)
	return ret
}

func (c *Pipeline) CFReserveWithArgs(ctx context.Context, key string, options *CFReserveOptions) *StatusCmd {
	ret := c.comp.CFReserveWithArgs(ctx, key, options)
	c.rets = append(c.rets, ret)
	return ret
}

func (c *Pipeline) CFReserveExpansion(ctx context.Context, key string, capacity int64, expansion int64) *StatusCmd {
	ret := c.comp.CFReserveExpansion(ctx, key, capacity, expansion)
	c.rets = append(c.rets, ret)
	return ret
}

func (c *Pipeline) CFReserveBucketSize(ctx context.Context, key string, capacity int64, bucketsize int64) *StatusCmd {
	ret := c.comp.CFReserveBucketSize(ctx, key, capacity, bucketsize)
	c.rets = append(c.rets, ret)
	return ret
}

func (c *Pipeline) CFReserveMaxIterations(ctx context.Context, key string, capacity int64, maxiterations int64) *StatusCmd {
	ret := c.comp.CFReserveMaxIterations(ctx, key, capacity, maxiterations)
	c.rets = append(c.rets, ret)
	return ret
}

func (c *Pipeline) CFScanDump(ctx context.Context, key string, iterator int64) *ScanDumpCmd {
	ret := c.comp.CFScanDump(ctx, key, iterator)
	c.rets = append(c.rets, ret)
	return ret
}

func (c *Pipeline) CFLoadChunk(ctx context.Context, key string, iterator int64, data interface{}) *StatusCmd {
	ret := c.comp.CFLoadChunk(ctx, key, iterator, data)
	c.rets = append(c.rets, ret)
	return ret
}

func (c *Pipeline) CMSIncrBy(ctx context.Context, key string, elements ...interface{}) *IntSliceCmd {
	ret := c.comp.CMSIncrBy(ctx, key, elements...)
	c.rets = append(c.rets, ret)
	return ret
}

func (c *Pipeline) CMSInfo(ctx context.Context, key string) *CMSInfoCmd {
	ret := c.comp.CMSInfo(ctx, key)
	c.rets = append(c.rets, ret)
	return ret
}

func (c *Pipeline) CMSInitByDim(ctx context.Context, key string, width, height int64) *StatusCmd {
	ret := c.comp.CMSInitByDim(ctx, key, width, height)
	c.rets = append(c.rets, ret)
	return ret
}

func (c *Pipeline) CMSInitByProb(ctx context.Context, key string, errorRate, probability float64) *StatusCmd {
	ret := c.comp.CMSInitByProb(ctx, key, errorRate, probability)
	c.rets = append(c.rets, ret)
	return ret
}

func (c *Pipeline) CMSMerge(ctx context.Context, destKey string, sourceKeys ...string) *StatusCmd {
	ret := c.comp.CMSMerge(ctx, destKey, sourceKeys...)
	c.rets = append(c.rets, ret)
	return ret
}

func (c *Pipeline) CMSMergeWithWeight(ctx context.Context, destKey string, sourceKeys map[string]int64) *StatusCmd {
	ret := c.comp.CMSMergeWithWeight(ctx, destKey, sourceKeys)
	c.rets = append(c.rets, ret)
	return ret
}

func (c *Pipeline) CMSQuery(ctx context.Context, key string, elements ...interface{}) *IntSliceCmd {
	ret := c.comp.CMSQuery(ctx, key, elements...)
	c.rets = append(c.rets, ret)
	return ret
}

func (c *Pipeline) TopKAdd(ctx context.Context, key string, elements ...interface{}) *StringSliceCmd {
	ret := c.comp.TopKAdd(ctx, key, elements...)
	c.rets = append(c.rets, ret)
	return ret
}

func (c *Pipeline) TopKCount(ctx context.Context, key string, elements ...interface{}) *IntSliceCmd {
	ret := c.comp.TopKCount(ctx, key, elements...)
	c.rets = append(c.rets, ret)
	return ret
}

func (c *Pipeline) TopKIncrBy(ctx context.Context, key string, elements ...interface{}) *StringSliceCmd {
	ret := c.comp.TopKIncrBy(ctx, key, elements...)
	c.rets = append(c.rets, ret)
	return ret
}

func (c *Pipeline) TopKInfo(ctx context.Context, key string) *TopKInfoCmd {
	ret := c.comp.TopKInfo(ctx, key)
	c.rets = append(c.rets, ret)
	return ret
}

func (c *Pipeline) TopKList(ctx context.Context, key string) *StringSliceCmd {
	ret := c.comp.TopKList(ctx, key)
	c.rets = append(c.rets, ret)
	return ret
}

func (c *Pipeline) TopKListWithCount(ctx context.Context, key string) *MapStringIntCmd {
	ret := c.comp.TopKListWithCount(ctx, key)
	c.rets = append(c.rets, ret)
	return ret
}

func (c *Pipeline) TopKQuery(ctx context.Context, key string, elements ...interface{}) *BoolSliceCmd {
	ret := c.comp.TopKQuery(ctx, key, elements...)
	c.rets = append(c.rets, ret)
	return ret
}

func (c *Pipeline) TopKReserve(ctx context.Context, key string, k int64) *StatusCmd {
	ret := c.comp.TopKReserve(ctx, key, k)
	c.rets = append(c.rets, ret)
	return ret
}

func (c *Pipeline) TopKReserveWithOptions(ctx context.Context, key string, k int64, width, depth int64, decay float64) *StatusCmd {
	ret := c.comp.TopKReserveWithOptions(ctx, key, k, width, depth, decay)
	c.rets = append(c.rets, ret)
	return ret
}

func (c *Pipeline) TDigestAdd(ctx context.Context, key string, elements ...float64) *StatusCmd {
	ret := c.comp.TDigestAdd(ctx, key, elements...)
	c.rets = append(c.rets, ret)
	return ret
}

func (c *Pipeline) TDigestByRank(ctx context.Context, key string, rank ...uint64) *FloatSliceCmd {
	ret := c.comp.TDigestByRank(ctx, key, rank...)
	c.rets = append(c.rets, ret)
	return ret
}

func (c *Pipeline) TDigestByRevRank(ctx context.Context, key string, rank ...uint64) *FloatSliceCmd {
	ret := c.comp.TDigestByRevRank(ctx, key, rank...)
	c.rets = append(c.rets, ret)
	return ret
}

func (c *Pipeline) TDigestCDF(ctx context.Context, key string, elements ...float64) *FloatSliceCmd {
	ret := c.comp.TDigestCDF(ctx, key, elements...)
	c.rets = append(c.rets, ret)
	return ret
}

func (c *Pipeline) TDigestCreate(ctx context.Context, key string) *StatusCmd {
	ret := c.comp.TDigestCreate(ctx, key)
	c.rets = append(c.rets, ret)
	return ret
}

func (c *Pipeline) TDigestCreateWithCompression(ctx context.Context, key string, compression int64) *StatusCmd {
	ret := c.comp.TDigestCreateWithCompression(ctx, key, compression)
	c.rets = append(c.rets, ret)
	return ret
}

func (c *Pipeline) TDigestInfo(ctx context.Context, key string) *TDigestInfoCmd {
	ret := c.comp.TDigestInfo(ctx, key)
	c.rets = append(c.rets, ret)
	return ret
}

func (c *Pipeline) TDigestMax(ctx context.Context, key string) *FloatCmd {
	ret := c.comp.TDigestMax(ctx, key)
	c.rets = append(c.rets, ret)
	return ret
}

func (c *Pipeline) TDigestMin(ctx context.Context, key string) *FloatCmd {
	ret := c.comp.TDigestMin(ctx, key)
	c.rets = append(c.rets, ret)
	return ret
}

func (c *Pipeline) TDigestMerge(ctx context.Context, destKey string, options *TDigestMergeOptions, sourceKeys ...string) *StatusCmd {
	ret := c.comp.TDigestMerge(ctx, destKey, options, sourceKeys...)
	c.rets = append(c.rets, ret)
	return ret
}

func (c *Pipeline) TDigestQuantile(ctx context.Context, key string, elements ...float64) *FloatSliceCmd {
	ret := c.comp.TDigestQuantile(ctx, key, elements...)
	c.rets = append(c.rets, ret)
	return ret
}

func (c *Pipeline) TDigestRank(ctx context.Context, key string, values ...float64) *IntSliceCmd {
	ret := c.comp.TDigestRank(ctx, key, values...)
	c.rets = append(c.rets, ret)
	return ret
}

func (c *Pipeline) TDigestReset(ctx context.Context, key string) *StatusCmd {
	ret := c.comp.TDigestReset(ctx, key)
	c.rets = append(c.rets, ret)
	return ret
}

func (c *Pipeline) TDigestRevRank(ctx context.Context, key string, values ...float64) *IntSliceCmd {
	ret := c.comp.TDigestRevRank(ctx, key, values...)
	c.rets = append(c.rets, ret)
	return ret
}

func (c *Pipeline) TDigestTrimmedMean(ctx context.Context, key string, lowCutQuantile, highCutQuantile float64) *FloatCmd {
	ret := c.comp.TDigestTrimmedMean(ctx, key, lowCutQuantile, highCutQuantile)
	c.rets = append(c.rets, ret)
	return ret
}

func (c *Pipeline) TSAdd(ctx context.Context, key string, timestamp interface{}, value float64) *IntCmd {
	ret := c.comp.TSAdd(ctx, key, timestamp, value)
	c.rets = append(c.rets, ret)
	return ret
}

func (c *Pipeline) TSAddWithArgs(ctx context.Context, key string, timestamp interface{}, value float64, options *TSOptions) *IntCmd {
	ret := c.comp.TSAddWithArgs(ctx, key, timestamp, value, options)
	c.rets = append(c.rets, ret)
	return ret
}

func (c *Pipeline) TSCreate(ctx context.Context, key string) *StatusCmd {
	ret := c.comp.TSCreate(ctx, key)
	c.rets = append(c.rets, ret)
	return ret
}

func (c *Pipeline) TSCreateWithArgs(ctx context.Context, key string, options *TSOptions) *StatusCmd {
	ret := c.comp.TSCreateWithArgs(ctx, key, options)
	c.rets = append(c.rets, ret)
	return ret
}

func (c *Pipeline) TSAlter(ctx context.Context, key string, options *TSAlterOptions) *StatusCmd {
	ret := c.comp.TSAlter(ctx, key, options)
	c.rets = append(c.rets, ret)
	return ret
}

func (c *Pipeline) TSCreateRule(ctx context.Context, sourceKey string, destKey string, aggregator Aggregator, bucketDuration int) *StatusCmd {
	ret := c.comp.TSCreateRule(ctx, sourceKey, destKey, aggregator, bucketDuration)
	c.rets = append(c.rets, ret)
	return ret
}

func (c *Pipeline) TSCreateRuleWithArgs(ctx context.Context, sourceKey string, destKey string, aggregator Aggregator, bucketDuration int, options *TSCreateRuleOptions) *StatusCmd {
	ret := c.comp.TSCreateRuleWithArgs(ctx, sourceKey, destKey, aggregator, bucketDuration, options)
	c.rets = append(c.rets, ret)
	return ret
}

func (c *Pipeline) TSIncrBy(ctx context.Context, Key string, timestamp float64) *IntCmd {
	ret := c.comp.TSIncrBy(ctx, Key, timestamp)
	c.rets = append(c.rets, ret)
	return ret
}

func (c *Pipeline) TSIncrByWithArgs(ctx context.Context, key string, timestamp float64, options *TSIncrDecrOptions) *IntCmd {
	ret := c.comp.TSIncrByWithArgs(ctx, key, timestamp, options)
	c.rets = append(c.rets, ret)
	return ret
}

func (c *Pipeline) TSDecrBy(ctx context.Context, Key string, timestamp float64) *IntCmd {
	ret := c.comp.TSDecrBy(ctx, Key, timestamp)
	c.rets = append(c.rets, ret)
	return ret
}

func (c *Pipeline) TSDecrByWithArgs(ctx context.Context, key string, timestamp float64, options *TSIncrDecrOptions) *IntCmd {
	ret := c.comp.TSDecrByWithArgs(ctx, key, timestamp, options)
	c.rets = append(c.rets, ret)
	return ret
}

func (c *Pipeline) TSDel(ctx context.Context, Key string, fromTimestamp int, toTimestamp int) *IntCmd {
	ret := c.comp.TSDel(ctx, Key, fromTimestamp, toTimestamp)
	c.rets = append(c.rets, ret)
	return ret
}

func (c *Pipeline) TSDeleteRule(ctx context.Context, sourceKey string, destKey string) *StatusCmd {
	ret := c.comp.TSDeleteRule(ctx, sourceKey, destKey)
	c.rets = append(c.rets, ret)
	return ret
}

func (c *Pipeline) TSGet(ctx context.Context, key string) *TSTimestampValueCmd {
	ret := c.comp.TSGet(ctx, key)
	c.rets = append(c.rets, ret)
	return ret
}

func (c *Pipeline) TSGetWithArgs(ctx context.Context, key string, options *TSGetOptions) *TSTimestampValueCmd {
	ret := c.comp.TSGetWithArgs(ctx, key, options)
	c.rets = append(c.rets, ret)
	return ret
}

func (c *Pipeline) TSInfo(ctx context.Context, key string) *MapStringInterfaceCmd {
	ret := c.comp.TSInfo(ctx, key)
	c.rets = append(c.rets, ret)
	return ret
}

func (c *Pipeline) TSInfoWithArgs(ctx context.Context, key string, options *TSInfoOptions) *MapStringInterfaceCmd {
	ret := c.comp.TSInfoWithArgs(ctx, key, options)
	c.rets = append(c.rets, ret)
	return ret
}

func (c *Pipeline) TSMAdd(ctx context.Context, ktvSlices [][]interface{}) *IntSliceCmd {
	ret := c.comp.TSMAdd(ctx, ktvSlices)
	c.rets = append(c.rets, ret)
	return ret
}

func (c *Pipeline) TSQueryIndex(ctx context.Context, filterExpr []string) *StringSliceCmd {
	ret := c.comp.TSQueryIndex(ctx, filterExpr)
	c.rets = append(c.rets, ret)
	return ret
}

func (c *Pipeline) TSRevRange(ctx context.Context, key string, fromTimestamp int, toTimestamp int) *TSTimestampValueSliceCmd {
	ret := c.comp.TSRevRange(ctx, key, fromTimestamp, toTimestamp)
	c.rets = append(c.rets, ret)
	return ret
}

func (c *Pipeline) TSRevRangeWithArgs(ctx context.Context, key string, fromTimestamp int, toTimestamp int, options *TSRevRangeOptions) *TSTimestampValueSliceCmd {
	ret := c.comp.TSRevRangeWithArgs(ctx, key, fromTimestamp, toTimestamp, options)
	c.rets = append(c.rets, ret)
	return ret
}

func (c *Pipeline) TSRange(ctx context.Context, key string, fromTimestamp int, toTimestamp int) *TSTimestampValueSliceCmd {
	ret := c.comp.TSRange(ctx, key, fromTimestamp, toTimestamp)
	c.rets = append(c.rets, ret)
	return ret
}

func (c *Pipeline) TSRangeWithArgs(ctx context.Context, key string, fromTimestamp int, toTimestamp int, options *TSRangeOptions) *TSTimestampValueSliceCmd {
	ret := c.comp.TSRangeWithArgs(ctx, key, fromTimestamp, toTimestamp, options)
	c.rets = append(c.rets, ret)
	return ret
}

func (c *Pipeline) TSMRange(ctx context.Context, fromTimestamp int, toTimestamp int, filterExpr []string) *MapStringSliceInterfaceCmd {
	ret := c.comp.TSMRange(ctx, fromTimestamp, toTimestamp, filterExpr)
	c.rets = append(c.rets, ret)
	return ret
}

func (c *Pipeline) TSMRangeWithArgs(ctx context.Context, fromTimestamp int, toTimestamp int, filterExpr []string, options *TSMRangeOptions) *MapStringSliceInterfaceCmd {
	ret := c.comp.TSMRangeWithArgs(ctx, fromTimestamp, toTimestamp, filterExpr, options)
	c.rets = append(c.rets, ret)
	return ret
}

func (c *Pipeline) TSMRevRange(ctx context.Context, fromTimestamp int, toTimestamp int, filterExpr []string) *MapStringSliceInterfaceCmd {
	ret := c.comp.TSMRevRange(ctx, fromTimestamp, toTimestamp, filterExpr)
	c.rets = append(c.rets, ret)
	return ret
}

func (c *Pipeline) TSMRevRangeWithArgs(ctx context.Context, fromTimestamp int, toTimestamp int, filterExpr []string, options *TSMRevRangeOptions) *MapStringSliceInterfaceCmd {
	ret := c.comp.TSMRevRangeWithArgs(ctx, fromTimestamp, toTimestamp, filterExpr, options)
	c.rets = append(c.rets, ret)
	return ret
}

func (c *Pipeline) TSMGet(ctx context.Context, filters []string) *MapStringSliceInterfaceCmd {
	ret := c.comp.TSMGet(ctx, filters)
	c.rets = append(c.rets, ret)
	return ret
}

func (c *Pipeline) TSMGetWithArgs(ctx context.Context, filters []string, options *TSMGetOptions) *MapStringSliceInterfaceCmd {
	ret := c.comp.TSMGetWithArgs(ctx, filters, options)
	c.rets = append(c.rets, ret)
	return ret
}

func (c *Pipeline) JSONArrAppend(ctx context.Context, key, path string, values ...interface{}) *IntSliceCmd {
	ret := c.comp.JSONArrAppend(ctx, key, path, values...)
	c.rets = append(c.rets, ret)
	return ret
}

func (c *Pipeline) JSONArrIndex(ctx context.Context, key, path string, value ...interface{}) *IntSliceCmd {
	ret := c.comp.JSONArrIndex(ctx, key, path, value...)
	c.rets = append(c.rets, ret)
	return ret
}

func (c *Pipeline) JSONArrIndexWithArgs(ctx context.Context, key, path string, options *JSONArrIndexArgs, value ...interface{}) *IntSliceCmd {
	ret := c.comp.JSONArrIndexWithArgs(ctx, key, path, options, value...)
	c.rets = append(c.rets, ret)
	return ret
}

func (c *Pipeline) JSONArrInsert(ctx context.Context, key, path string, index int64, values ...interface{}) *IntSliceCmd {
	ret := c.comp.JSONArrInsert(ctx, key, path, index, values...)
	c.rets = append(c.rets, ret)
	return ret
}

func (c *Pipeline) JSONArrLen(ctx context.Context, key, path string) *IntSliceCmd {
	ret := c.comp.JSONArrLen(ctx, key, path)
	c.rets = append(c.rets, ret)
	return ret
}

func (c *Pipeline) JSONArrPop(ctx context.Context, key, path string, index int) *StringSliceCmd {
	ret := c.comp.JSONArrPop(ctx, key, path, index)
	c.rets = append(c.rets, ret)
	return ret
}

func (c *Pipeline) JSONArrTrim(ctx context.Context, key, path string) *IntSliceCmd {
	ret := c.comp.JSONArrTrim(ctx, key, path)
	c.rets = append(c.rets, ret)
	return ret
}

func (c *Pipeline) JSONArrTrimWithArgs(ctx context.Context, key, path string, options *JSONArrTrimArgs) *IntSliceCmd {
	ret := c.comp.JSONArrTrimWithArgs(ctx, key, path, options)
	c.rets = append(c.rets, ret)
	return ret
}

func (c *Pipeline) JSONClear(ctx context.Context, key, path string) *IntCmd {
	ret := c.comp.JSONClear(ctx, key, path)
	c.rets = append(c.rets, ret)
	return ret
}

func (c *Pipeline) JSONDebugMemory(ctx context.Context, key, path string) *IntCmd {
	ret := c.comp.JSONDebugMemory(ctx, key, path)
	c.rets = append(c.rets, ret)
	return ret
}

func (c *Pipeline) JSONDel(ctx context.Context, key, path string) *IntCmd {
	ret := c.comp.JSONDel(ctx, key, path)
	c.rets = append(c.rets, ret)
	return ret
}

func (c *Pipeline) JSONForget(ctx context.Context, key, path string) *IntCmd {
	ret := c.comp.JSONForget(ctx, key, path)
	c.rets = append(c.rets, ret)
	return ret
}

func (c *Pipeline) JSONGet(ctx context.Context, key string, paths ...string) *JSONCmd {
	ret := c.comp.JSONGet(ctx, key, paths...)
	c.rets = append(c.rets, ret)
	return ret
}

func (c *Pipeline) JSONGetWithArgs(ctx context.Context, key string, options *JSONGetArgs, paths ...string) *JSONCmd {
	ret := c.comp.JSONGetWithArgs(ctx, key, options, paths...)
	c.rets = append(c.rets, ret)
	return ret
}

func (c *Pipeline) JSONMerge(ctx context.Context, key, path string, value string) *StatusCmd {
	ret := c.comp.JSONMerge(ctx, key, path, value)
	c.rets = append(c.rets, ret)
	return ret
}

func (c *Pipeline) JSONMSetArgs(ctx context.Context, docs []JSONSetArgs) *StatusCmd {
	ret := c.comp.JSONMSetArgs(ctx, docs)
	c.rets = append(c.rets, ret)
	return ret
}

func (c *Pipeline) JSONMSet(ctx context.Context, params ...interface{}) *StatusCmd {
	ret := c.comp.JSONMSet(ctx, params...)
	c.rets = append(c.rets, ret)
	return ret
}

func (c *Pipeline) JSONMGet(ctx context.Context, path string, keys ...string) *JSONSliceCmd {
	ret := c.comp.JSONMGet(ctx, path, keys...)
	c.rets = append(c.rets, ret)
	return ret
}

func (c *Pipeline) JSONNumIncrBy(ctx context.Context, key, path string, value float64) *JSONCmd {
	ret := c.comp.JSONNumIncrBy(ctx, key, path, value)
	c.rets = append(c.rets, ret)
	return ret
}

func (c *Pipeline) JSONObjKeys(ctx context.Context, key, path string) *SliceCmd {
	ret := c.comp.JSONObjKeys(ctx, key, path)
	c.rets = append(c.rets, ret)
	return ret
}

func (c *Pipeline) JSONObjLen(ctx context.Context, key, path string) *IntPointerSliceCmd {
	ret := c.comp.JSONObjLen(ctx, key, path)
	c.rets = append(c.rets, ret)
	return ret
}

func (c *Pipeline) JSONSet(ctx context.Context, key, path string, value interface{}) *StatusCmd {
	ret := c.comp.JSONSet(ctx, key, path, value)
	c.rets = append(c.rets, ret)
	return ret
}

func (c *Pipeline) JSONSetMode(ctx context.Context, key, path string, value interface{}, mode string) *StatusCmd {
	ret := c.comp.JSONSetMode(ctx, key, path, value, mode)
	c.rets = append(c.rets, ret)
	return ret
}

func (c *Pipeline) JSONStrAppend(ctx context.Context, key, path, value string) *IntPointerSliceCmd {
	ret := c.comp.JSONStrAppend(ctx, key, path, value)
	c.rets = append(c.rets, ret)
	return ret
}

func (c *Pipeline) JSONStrLen(ctx context.Context, key, path string) *IntPointerSliceCmd {
	ret := c.comp.JSONStrLen(ctx, key, path)
	c.rets = append(c.rets, ret)
	return ret
}

func (c *Pipeline) JSONToggle(ctx context.Context, key, path string) *IntPointerSliceCmd {
	ret := c.comp.JSONToggle(ctx, key, path)
	c.rets = append(c.rets, ret)
	return ret
}

func (c *Pipeline) JSONType(ctx context.Context, key, path string) *JSONSliceCmd {
	ret := c.comp.JSONType(ctx, key, path)
	c.rets = append(c.rets, ret)
	return ret
}

func (c *Pipeline) FT_List(ctx context.Context) *StringSliceCmd {
	ret := c.comp.FT_List(ctx)
	c.rets = append(c.rets, ret)
	return ret
}
func (c *Pipeline) FTAggregate(ctx context.Context, index string, query string) *MapStringInterfaceCmd {
	ret := c.comp.FTAggregate(ctx, index, query)
	c.rets = append(c.rets, ret)
	return ret
}

func (c *Pipeline) FTAggregateWithArgs(ctx context.Context, index string, query string, options *FTAggregateOptions) *AggregateCmd {
	ret := c.comp.FTAggregateWithArgs(ctx, index, query, options)
	c.rets = append(c.rets, ret)
	return ret
}

func (c *Pipeline) FTAliasAdd(ctx context.Context, index string, alias string) *StatusCmd {
	ret := c.comp.FTAliasAdd(ctx, index, alias)
	c.rets = append(c.rets, ret)
	return ret
}

func (c *Pipeline) FTAliasDel(ctx context.Context, alias string) *StatusCmd {
	ret := c.comp.FTAliasDel(ctx, alias)
	c.rets = append(c.rets, ret)
	return ret
}

func (c *Pipeline) FTAliasUpdate(ctx context.Context, index string, alias string) *StatusCmd {
	ret := c.comp.FTAliasUpdate(ctx, index, alias)
	c.rets = append(c.rets, ret)
	return ret
}

func (c *Pipeline) FTAlter(ctx context.Context, index string, skipInitalScan bool, definition []interface{}) *StatusCmd {
	ret := c.comp.FTAlter(ctx, index, skipInitalScan, definition)
	c.rets = append(c.rets, ret)
	return ret
}

func (c *Pipeline) FTConfigGet(ctx context.Context, option string) *MapMapStringInterfaceCmd {
	ret := c.comp.FTConfigGet(ctx, option)
	c.rets = append(c.rets, ret)
	return ret
}

func (c *Pipeline) FTConfigSet(ctx context.Context, option string, value interface{}) *StatusCmd {
	ret := c.comp.FTConfigSet(ctx, option, value)
	c.rets = append(c.rets, ret)
	return ret
}

func (c *Pipeline) FTCreate(ctx context.Context, index string, options *FTCreateOptions, schema ...*FieldSchema) *StatusCmd {
	ret := c.comp.FTCreate(ctx, index, options, schema...)
	c.rets = append(c.rets, ret)
	return ret
}

func (c *Pipeline) FTCursorDel(ctx context.Context, index string, cursorId int) *StatusCmd {
	ret := c.comp.FTCursorDel(ctx, index, cursorId)
	c.rets = append(c.rets, ret)
	return ret
}

func (c *Pipeline) FTCursorRead(ctx context.Context, index string, cursorId int, count int) *MapStringInterfaceCmd {
	ret := c.comp.FTCursorRead(ctx, index, cursorId, count)
	c.rets = append(c.rets, ret)
	return ret
}

func (c *Pipeline) FTDictAdd(ctx context.Context, dict string, term ...interface{}) *IntCmd {
	ret := c.comp.FTDictAdd(ctx, dict, term...)
	c.rets = append(c.rets, ret)
	return ret
}

func (c *Pipeline) FTDictDel(ctx context.Context, dict string, term ...interface{}) *IntCmd {
	ret := c.comp.FTDictDel(ctx, dict, term...)
	c.rets = append(c.rets, ret)
	return ret
}

func (c *Pipeline) FTDictDump(ctx context.Context, dict string) *StringSliceCmd {
	ret := c.comp.FTDictDump(ctx, dict)
	c.rets = append(c.rets, ret)
	return ret
}

func (c *Pipeline) FTDropIndex(ctx context.Context, index string) *StatusCmd {
	ret := c.comp.FTDropIndex(ctx, index)
	c.rets = append(c.rets, ret)
	return ret
}

func (c *Pipeline) FTDropIndexWithArgs(ctx context.Context, index string, options *FTDropIndexOptions) *StatusCmd {
	ret := c.comp.FTDropIndexWithArgs(ctx, index, options)
	c.rets = append(c.rets, ret)
	return ret
}

func (c *Pipeline) FTExplain(ctx context.Context, index string, query string) *StringCmd {
	ret := c.comp.FTExplain(ctx, index, query)
	c.rets = append(c.rets, ret)
	return ret
}

func (c *Pipeline) FTExplainWithArgs(ctx context.Context, index string, query string, options *FTExplainOptions) *StringCmd {
	ret := c.comp.FTExplainWithArgs(ctx, index, query, options)
	c.rets = append(c.rets, ret)
	return ret
}

func (c *Pipeline) FTInfo(ctx context.Context, index string) *FTInfoCmd {
	ret := c.comp.FTInfo(ctx, index)
	c.rets = append(c.rets, ret)
	return ret
}

func (c *Pipeline) FTSpellCheck(ctx context.Context, index string, query string) *FTSpellCheckCmd {
	ret := c.comp.FTSpellCheck(ctx, index, query)
	c.rets = append(c.rets, ret)
	return ret
}

func (c *Pipeline) FTSpellCheckWithArgs(ctx context.Context, index string, query string, options *FTSpellCheckOptions) *FTSpellCheckCmd {
	ret := c.comp.FTSpellCheckWithArgs(ctx, index, query, options)
	c.rets = append(c.rets, ret)
	return ret
}

func (c *Pipeline) FTSearch(ctx context.Context, index string, query string) *FTSearchCmd {
	ret := c.comp.FTSearch(ctx, index, query)
	c.rets = append(c.rets, ret)
	return ret
}

func (c *Pipeline) FTSearchWithArgs(ctx context.Context, index string, query string, options *FTSearchOptions) *FTSearchCmd {
	ret := c.comp.FTSearchWithArgs(ctx, index, query, options)
	c.rets = append(c.rets, ret)
	return ret
}

func (c *Pipeline) FTSynDump(ctx context.Context, index string) *FTSynDumpCmd {
	ret := c.comp.FTSynDump(ctx, index)
	c.rets = append(c.rets, ret)
	return ret
}

func (c *Pipeline) FTSynUpdate(ctx context.Context, index string, synGroupId interface{}, terms []interface{}) *StatusCmd {
	ret := c.comp.FTSynUpdate(ctx, index, synGroupId, terms)
	c.rets = append(c.rets, ret)
	return ret
}

func (c *Pipeline) FTSynUpdateWithArgs(ctx context.Context, index string, synGroupId interface{}, options *FTSynUpdateOptions, terms []interface{}) *StatusCmd {
	ret := c.comp.FTSynUpdateWithArgs(ctx, index, synGroupId, options, terms)
	c.rets = append(c.rets, ret)
	return ret
}

func (c *Pipeline) FTTagVals(ctx context.Context, index string, field string) *StringSliceCmd {
	ret := c.comp.FTTagVals(ctx, index, field)
	c.rets = append(c.rets, ret)
	return ret
}

func (c *Pipeline) ModuleLoadex(ctx context.Context, conf *ModuleLoadexConfig) *StringCmd {
	ret := c.comp.ModuleLoadex(ctx, conf)
	c.rets = append(c.rets, ret)
	return ret
}

// Len returns the number of queued commands.
func (c *Pipeline) Len() int {
	return len(c.comp.client.(*proxy).cmds)
}

// Do queues the custom command for later execution.
func (c *Pipeline) Do(_ context.Context, args ...interface{}) *Cmd {
	ret := &Cmd{}
	if len(args) == 0 {
		ret.SetErr(errors.New("redis: please enter the command to be executed"))
		return ret
	}
	p := c.comp.client.(*proxy)
	command := p.B().Arbitrary(str(args[0]))
	if len(args) > 1 {
		command = command.Keys(str(args[1]))
		for _, a := range args[2:] {
			command = command.Args(str(a))
		}
	}
	p.cmds = append(p.cmds, command.Build())
	c.rets = append(c.rets, ret)
	return ret
}

// Discard resets the pipeline and discards queued commands.
func (c *Pipeline) Discard() {
	p := c.comp.client.(*proxy)
	p.cmds = nil
	c.rets = nil
}

// Exec executes all previously queued commands using one
// client-server roundtrip.
//
// Exec always returns list of commands and error of the first failed
// command if any.
func (c *Pipeline) Exec(ctx context.Context) ([]Cmder, error) {
	p := c.comp.client.(*proxy)
	if len(p.cmds) == 0 {
		return nil, nil
	}

	rets := c.rets
	cmds := p.cmds
	c.rets = nil
	p.cmds = nil

	var err error
	for i, r := range p.DoMulti(ctx, cmds...) {
		if r.NonRedisError() != nil {
			err = r.NonRedisError()
		}
		rets[i].from(r)
	}

	return rets, err
}

func (c *Pipeline) Pipelined(ctx context.Context, fn func(Pipeliner) error) ([]Cmder, error) {
	if err := fn(c); err != nil {
		return nil, err
	}
	return c.Exec(ctx)
}

func (c *Pipeline) Pipeline() Pipeliner {
	return c
}

func (c *Pipeline) TxPipelined(ctx context.Context, fn func(Pipeliner) error) ([]Cmder, error) {
	return c.Pipelined(ctx, fn)
}

func (c *Pipeline) TxPipeline() Pipeliner {
	return c
}<|MERGE_RESOLUTION|>--- conflicted
+++ resolved
@@ -2101,13 +2101,14 @@
 	return ret
 }
 
-<<<<<<< HEAD
 func (c *Pipeline) ACLDelUser(ctx context.Context, username string) *IntCmd {
 	ret := c.comp.ACLDelUser(ctx, username)
-=======
+	c.rets = append(c.rets, ret)
+	return ret
+}
+
 func (c *Pipeline) ACLLogReset(ctx context.Context) *StatusCmd {
 	ret := c.comp.ACLLogReset(ctx)
->>>>>>> 20fc2cd5
 	c.rets = append(c.rets, ret)
 	return ret
 }
