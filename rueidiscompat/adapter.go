--- conflicted
+++ resolved
@@ -417,13 +417,8 @@
 	ACLDryRun(ctx context.Context, username string, command ...any) *StringCmd
 	ACLLog(ctx context.Context, count int64) *ACLLogCmd
 	ACLSetUser(ctx context.Context, username string, rules ...string) *StatusCmd
-<<<<<<< HEAD
 	ACLDelUser(ctx context.Context, username string) *IntCmd
-	// TODO ACLLogReset(ctx context.Context) *StatusCmd
-=======
 	ACLLogReset(ctx context.Context) *StatusCmd
-
->>>>>>> 20fc2cd5
 
 	ModuleLoadex(ctx context.Context, conf *ModuleLoadexConfig) *StringCmd
 	GearsCmdable
