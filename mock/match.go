--- conflicted
+++ resolved
@@ -4,13 +4,8 @@
 	"fmt"
 	"strings"
 
-<<<<<<< HEAD
 	"github.com/Datadog/rueidis"
-	"github.com/golang/mock/gomock"
-=======
-	"github.com/redis/rueidis"
 	"go.uber.org/mock/gomock"
->>>>>>> 65f705a8
 )
 
 func Match(cmd ...string) gomock.Matcher {
