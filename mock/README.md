--- conflicted
+++ resolved
@@ -16,13 +16,8 @@
 	"context"
 	"testing"
 
-<<<<<<< HEAD
-	"github.com/golang/mock/gomock"
-	"github.com/Datadog/rueidis/mock"
-=======
 	"go.uber.org/mock/gomock"
 	"github.com/redis/rueidis/mock"
->>>>>>> 65f705a8
 )
 
 func TestWithRueidis(t *testing.T) {
@@ -57,13 +52,8 @@
 	"context"
 	"testing"
 
-<<<<<<< HEAD
-	"github.com/golang/mock/gomock"
-	"github.com/Datadog/rueidis/mock"
-=======
 	"go.uber.org/mock/gomock"
 	"github.com/redis/rueidis/mock"
->>>>>>> 65f705a8
 )
 
 func TestWithRueidisReceive(t *testing.T) {
