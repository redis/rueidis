module github.com/redis/rueidis/rueidisprob

go 1.20.0

replace github.com/redis/rueidis => ../

require (
<<<<<<< HEAD
	github.com/redis/rueidis v1.0.35
=======
	github.com/redis/rueidis v1.0.37
>>>>>>> d6aeb964
	github.com/twmb/murmur3 v1.1.8
)

require golang.org/x/sys v0.19.0 // indirect<|MERGE_RESOLUTION|>--- conflicted
+++ resolved
@@ -5,11 +5,7 @@
 replace github.com/redis/rueidis => ../
 
 require (
-<<<<<<< HEAD
-	github.com/redis/rueidis v1.0.35
-=======
 	github.com/redis/rueidis v1.0.37
->>>>>>> d6aeb964
 	github.com/twmb/murmur3 v1.1.8
 )
 
