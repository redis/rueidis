--- conflicted
+++ resolved
@@ -5470,7 +5470,74 @@
 	})
 }
 
-<<<<<<< HEAD
+func TestClusterClientMovedRetry(t *testing.T) {
+	defer ShouldNotLeaked(SetupLeakDetection())
+
+	setup := func() (*clusterClient, *mockConn) {
+		m := &mockConn{
+			DoFn: func(cmd Completed) RedisResult {
+				if strings.Join(cmd.Commands(), " ") == "CLUSTER SLOTS" {
+					return slotsMultiResp
+				}
+				return RedisResult{}
+			},
+		}
+		client, err := newClusterClient(
+			&ClientOption{InitAddress: []string{":0"}},
+			func(dst string, opt *ClientOption) conn { return m },
+			newRetryer(defaultRetryDelayFn),
+		)
+		if err != nil {
+			t.Fatalf("unexpected err %v", err)
+		}
+		return client, m
+	}
+
+	t.Run("DoMulti Retry on MOVED", func(t *testing.T) {
+		client, m := setup()
+
+		attempts := 0
+		m.DoMultiFn = func(multi ...Completed) *redisresults {
+			attempts++
+			if attempts == 1 {
+				return &redisresults{s: []RedisResult{newResult(RedisMessage{typ: '-', string: "MOVED 0 127.0.0.1"}, nil)}}
+			}
+			return &redisresults{s: []RedisResult{newResult(RedisMessage{typ: '+', string: "OK"}, nil)}}
+		}
+
+		cmd := client.B().Set().Key("test").Value(`test`).Build()
+		resps := client.DoMulti(context.Background(), cmd)
+		if len(resps) != 1 {
+			t.Fatalf("unexpected response length %v", len(resps))
+		}
+		if v, err := resps[0].ToString(); err != nil || v != "OK" {
+			t.Fatalf("unexpected response %v %v", v, err)
+		}
+	})
+
+	t.Run("DoMulti Retry on ASK", func(t *testing.T) {
+		client, m := setup()
+
+		attempts := 0
+		m.DoMultiFn = func(multi ...Completed) *redisresults {
+			attempts++
+			if attempts == 1 {
+				return &redisresults{s: []RedisResult{newResult(RedisMessage{typ: '-', string: "ASK 0 127.0.0.1"}, nil)}}
+			}
+			return &redisresults{s: []RedisResult{newResult(RedisMessage{typ: '+', string: "OK"}, nil), newResult(RedisMessage{typ: '+', string: "OK"}, nil)}}
+		}
+
+		cmd := client.B().Set().Key("test").Value(`test`).Build()
+		resps := client.DoMulti(context.Background(), cmd)
+		if len(resps) != 1 {
+			t.Fatalf("unexpected response length %v", len(resps))
+		}
+		if v, err := resps[0].ToString(); err != nil || v != "OK" {
+			t.Fatalf("unexpected response %v %v", v, err)
+		}
+	})
+}
+
 //gocyclo:ignore
 func TestClusterClient_SendReadOperationToReplicaNodeWriteOperationToPrimaryNode(t *testing.T) {
 	defer ShouldNotLeaked(SetupLeakDetection())
@@ -5592,13 +5659,6 @@
 	if err != nil {
 		t.Fatalf("unexpected err %v", err)
 	}
-
-	t.Run("Do with no slot", func(t *testing.T) {
-		c := client.B().Info().Build()
-		if v, err := client.Do(context.Background(), c).ToString(); err != nil || v != "INFO" {
-			t.Fatalf("unexpected response %v %v", v, err)
-		}
-	})
 
 	t.Run("Do read operation", func(t *testing.T) {
 		c := client.B().Get().Key("Do").Build()
@@ -6219,54 +6279,10 @@
 			t.Fatalf("unexpected response %v %v", v, err)
 		}
 		if v, err := resps[1].ToString(); err != nil || v != "GET K2{a}" {
-=======
-func TestClusterClientMovedRetry(t *testing.T) {
-	defer ShouldNotLeaked(SetupLeakDetection())
-
-	setup := func() (*clusterClient, *mockConn) {
-		m := &mockConn{
-			DoFn: func(cmd Completed) RedisResult {
-				if strings.Join(cmd.Commands(), " ") == "CLUSTER SLOTS" {
-					return slotsMultiResp
-				}
-				return RedisResult{}
-			},
-		}
-		client, err := newClusterClient(
-			&ClientOption{InitAddress: []string{":0"}},
-			func(dst string, opt *ClientOption) conn { return m },
-			newRetryer(defaultRetryDelayFn),
-		)
-		if err != nil {
-			t.Fatalf("unexpected err %v", err)
-		}
-		return client, m
-	}
-
-	t.Run("DoMulti Retry on MOVED", func(t *testing.T) {
-		client, m := setup()
-
-		attempts := 0
-		m.DoMultiFn = func(multi ...Completed) *redisresults {
-			attempts++
-			if attempts == 1 {
-				return &redisresults{s: []RedisResult{newResult(RedisMessage{typ: '-', string: "MOVED 0 127.0.0.1"}, nil)}}
-			}
-			return &redisresults{s: []RedisResult{newResult(RedisMessage{typ: '+', string: "OK"}, nil)}}
-		}
-
-		cmd := client.B().Set().Key("test").Value(`test`).Build()
-		resps := client.DoMulti(context.Background(), cmd)
-		if len(resps) != 1 {
-			t.Fatalf("unexpected response length %v", len(resps))
-		}
-		if v, err := resps[0].ToString(); err != nil || v != "OK" {
->>>>>>> 383a2a1a
-			t.Fatalf("unexpected response %v %v", v, err)
-		}
-	})
-
-<<<<<<< HEAD
+			t.Fatalf("unexpected response %v %v", v, err)
+		}
+	})
+
 	t.Run("DoMultiCache Multi Slot", func(t *testing.T) {
 		multi := make([]CacheableTTL, 500)
 		for i := 0; i < len(multi); i++ {
@@ -6619,28 +6635,22 @@
 			t.Fatalf("Dedicated desn't delegate Close")
 		}
 	})
-=======
-	t.Run("DoMulti Retry on ASK", func(t *testing.T) {
-		client, m := setup()
-
-		attempts := 0
-		m.DoMultiFn = func(multi ...Completed) *redisresults {
-			attempts++
-			if attempts == 1 {
-				return &redisresults{s: []RedisResult{newResult(RedisMessage{typ: '-', string: "ASK 0 127.0.0.1"}, nil)}}
-			}
-			return &redisresults{s: []RedisResult{newResult(RedisMessage{typ: '+', string: "OK"}, nil), newResult(RedisMessage{typ: '+', string: "OK"}, nil)}}
-		}
-
-		cmd := client.B().Set().Key("test").Value(`test`).Build()
-		resps := client.DoMulti(context.Background(), cmd)
-		if len(resps) != 1 {
-			t.Fatalf("unexpected response length %v", len(resps))
-		}
-		if v, err := resps[0].ToString(); err != nil || v != "OK" {
-			t.Fatalf("unexpected response %v %v", v, err)
-		}
-	})
-
->>>>>>> 383a2a1a
+}
+
+type nodeInfo []ReplicaInfo
+
+func Test__(t *testing.T) {
+	nodes := nodeInfo{
+		{
+			Addr: "aaaa",
+		},
+		{
+			Addr: "bbbb",
+		},
+		{
+			Addr: "cccc",
+		},
+	}
+
+	_ = []ReplicaInfo(nodes[1:])
 }