// Package rueidis is a fast Golang Redis RESP3 client that does auto pipelining and supports client side caching.
package rueidis

//go:generate go run hack/cmds/gen.go internal/cmds hack/cmds/*.json

import (
	"context"
	"crypto/tls"
	"errors"
	"math"
	"math/rand"
	"net"
	"runtime"
	"strings"
	"time"
<<<<<<< HEAD

	"github.com/Datadog/rueidis/internal/cmds"
=======
>>>>>>> 65f705a8
)

const (
	// DefaultCacheBytes is the default value of ClientOption.CacheSizeEachConn, which is 128 MiB
	DefaultCacheBytes = 128 * (1 << 20)
	// DefaultRingScale is the default value of ClientOption.RingScaleEachConn, which results into having a ring of size 2^10 for each connection
	DefaultRingScale = 10
	// DefaultPoolSize is the default value of ClientOption.BlockingPoolSize
	DefaultPoolSize = 1000
	// DefaultDialTimeout is the default value of ClientOption.Dialer.Timeout
	DefaultDialTimeout = 5 * time.Second
	// DefaultTCPKeepAlive is the default value of ClientOption.Dialer.KeepAlive
	DefaultTCPKeepAlive = 1 * time.Second
	// DefaultReadBuffer is the default value of bufio.NewReaderSize for each connection, which is 0.5MiB
	DefaultReadBuffer = 1 << 19
	// DefaultWriteBuffer is the default value of bufio.NewWriterSize for each connection, which is 0.5MiB
	DefaultWriteBuffer = 1 << 19
)

var (
	// ErrClosing means the Client.Close had been called
	ErrClosing = errors.New("rueidis client is closing or unable to connect redis")
	// ErrNoAddr means the ClientOption.InitAddress is empty
	ErrNoAddr = errors.New("no alive address in InitAddress")
	// ErrNoCache means your redis does not support client-side caching and must set ClientOption.DisableCache to true
	ErrNoCache = errors.New("ClientOption.DisableCache must be true for redis not supporting client-side caching or not supporting RESP3")
	// ErrRESP2PubSubMixed means your redis does not support RESP3 and rueidis can't handle SUBSCRIBE/PSUBSCRIBE/SSUBSCRIBE in mixed case
	ErrRESP2PubSubMixed = errors.New("rueidis does not support SUBSCRIBE/PSUBSCRIBE/SSUBSCRIBE mixed with other commands in RESP2")
	// ErrDoCacheAborted means redis abort EXEC request or connection closed
	ErrDoCacheAborted = errors.New("failed to fetch the cache because EXEC was aborted by redis or connection closed")
	// ErrReplicaOnlyNotSupported means ReplicaOnly flag is not supported by
	// current client
	ErrReplicaOnlyNotSupported = errors.New("ReplicaOnly is not supported for single client")
)

// ClientOption should be passed to NewClient to construct a Client
type ClientOption struct {
	// TCP & TLS
	// Dialer can be used to customized how rueidis connect to a redis instance via TCP, including:
	// - Timeout, the default is DefaultDialTimeout
	// - KeepAlive, the default is DefaultTCPKeepAlive
	// The Dialer.KeepAlive interval is used to detect an unresponsive idle tcp connection.
	// OS takes at least (tcp_keepalive_probes+1)*Dialer.KeepAlive time to conclude an idle connection to be unresponsive.
	// For example: DefaultTCPKeepAlive = 1s and the default of tcp_keepalive_probes on Linux is 9.
	// Therefore, it takes at least 10s to kill an idle and unresponsive tcp connection on Linux by default.
	Dialer    net.Dialer
	TLSConfig *tls.Config

	// DialFn allows for a custom function to be used to create net.Conn connections
	DialFn func(string, *net.Dialer, *tls.Config) (conn net.Conn, err error)

	// NewCacheStoreFn allows a custom client side caching store for each connection
	NewCacheStoreFn NewCacheStoreFn

	// OnInvalidations is a callback function in case of client-side caching invalidation received.
	// Note that this function must be fast, otherwise other redis messages will be blocked.
	OnInvalidations func([]RedisMessage)

	// SendToReplicas is a function that returns true if the command should be sent to replicas.
	// currently only used for cluster client.
	// NOTE: This function can't be used with ReplicaOnly option.
	SendToReplicas func(cmd Completed) bool

	// Sentinel options, including MasterSet and Auth options
	Sentinel SentinelOption

	// Redis AUTH parameters
	Username   string
	Password   string
	ClientName string

	// AuthCredentialsFn allows for setting the AUTH username and password dynamically on each connection attempt to
	// support rotating credentials
	AuthCredentialsFn func(AuthCredentialsContext) (AuthCredentials, error)

	// ClientSetInfo will assign various info attributes to the current connection.
	// Note that ClientSetInfo should have exactly 2 values, the lib name and the lib version respectively.
	ClientSetInfo []string

	// InitAddress point to redis nodes.
	// Rueidis will connect to them one by one and issue CLUSTER SLOT command to initialize the cluster client until success.
	// If len(InitAddress) == 1 and the address is not running in cluster mode, rueidis will fall back to the single client mode.
	// If ClientOption.Sentinel.MasterSet is set, then InitAddress will be used to connect sentinels
	// You can bypass this behaviour by using ClientOption.ForceSingleClient.
	InitAddress []string

	// ClientTrackingOptions will be appended to CLIENT TRACKING ON command when the connection is established.
	// The default is []string{"OPTIN"}
	ClientTrackingOptions []string

	SelectDB int

	// CacheSizeEachConn is redis client side cache size that bind to each TCP connection to a single redis instance.
	// The default is DefaultCacheBytes.
	CacheSizeEachConn int

	// RingScaleEachConn sets the size of the ring buffer in each connection to (2 ^ RingScaleEachConn).
	// The default is RingScaleEachConn, which results into having a ring of size 2^10 for each connection.
	// Reduce this value can reduce the memory consumption of each connection at the cost of potential throughput degradation.
	// Values smaller than 8 is typically not recommended.
	RingScaleEachConn int

	// ReadBufferEachConn is the size of the bufio.NewReaderSize for each connection, default to DefaultReadBuffer (0.5 MiB).
	ReadBufferEachConn int
	// WriteBufferEachConn is the size of the bufio.NewWriterSize for each connection, default to DefaultWriteBuffer (0.5 MiB).
	WriteBufferEachConn int

	// BlockingPoolSize is the size of the connection pool shared by blocking commands (ex BLPOP, XREAD with BLOCK).
	// The default is DefaultPoolSize.
	BlockingPoolSize int

	// PipelineMultiplex determines how many tcp connections used to pipeline commands to one redis instance.
	// The default for single and sentinel clients is 2, which means 4 connections (2^2).
	// The default for cluster clients is 0, which means 1 connection (2^0).
	PipelineMultiplex int

	// ConnWriteTimeout is applied net.Conn.SetWriteDeadline and periodic PING to redis
	// Since the Dialer.KeepAlive will not be triggered if there is data in the outgoing buffer,
	// ConnWriteTimeout should be set in order to detect local congestion or unresponsive redis server.
	// This default is ClientOption.Dialer.KeepAlive * (9+1), where 9 is the default of tcp_keepalive_probes on Linux.
	ConnWriteTimeout time.Duration

	// MaxFlushDelay when greater than zero pauses pipeline write loop for some time (not larger than MaxFlushDelay)
	// after each flushing of data to the connection. This gives pipeline a chance to collect more commands to send
	// to Redis. Adding this delay increases latency, reduces throughput – but in most cases may significantly reduce
	// application and Redis CPU utilization due to less executed system calls. By default, Rueidis flushes data to the
	// connection without extra delays. Depending on network latency and application-specific conditions the value
	// of MaxFlushDelay may vary, sth like 20 microseconds should not affect latency/throughput a lot but still
	// produce notable CPU usage reduction under load. Ref: https://github.com/Datadog/rueidis/issues/156
	MaxFlushDelay time.Duration

	// ShuffleInit is a handy flag that shuffles the InitAddress after passing to the NewClient() if it is true
	ShuffleInit bool
	// ClientNoTouch controls whether commands alter LRU/LFU stats
	ClientNoTouch bool
	// DisableRetry disables retrying read-only commands under network errors
	DisableRetry bool
	// DisableCache falls back Client.DoCache/Client.DoMultiCache to Client.Do/Client.DoMulti
	DisableCache bool
	// AlwaysPipelining makes rueidis.Client always pipeline redis commands even if they are not issued concurrently.
	AlwaysPipelining bool
	// AlwaysRESP2 makes rueidis.Client always uses RESP2, otherwise it will try using RESP3 first.
	AlwaysRESP2 bool
	//  ForceSingleClient force the usage of a single client connection, without letting the lib guessing
	//  if redis instance is a cluster or a single redis instance.
	ForceSingleClient bool

	// ReplicaOnly indicates that this client will only try to connect to readonly replicas of redis setup.
	ReplicaOnly bool

	// ClientNoEvict sets the client eviction mode for the current connection.
	// When turned on and client eviction is configured,
	// the current connection will be excluded from the client eviction process
	// even if we're above the configured client eviction threshold.
	ClientNoEvict bool
}

// SentinelOption contains MasterSet,
type SentinelOption struct {
	// TCP & TLS, same as ClientOption but for connecting sentinel
	Dialer    net.Dialer
	TLSConfig *tls.Config

	// MasterSet is the redis master set name monitored by sentinel cluster.
	// If this field is set, then ClientOption.InitAddress will be used to connect to sentinel cluster.
	MasterSet string

	// Redis AUTH parameters for sentinel
	Username   string
	Password   string
	ClientName string
}

// Client is the redis client interface for both single redis instance and redis cluster. It should be created from the NewClient()
type Client interface {
	CoreClient

	// DoCache is similar to Do, but it uses opt-in client side caching and requires a client side TTL.
	// The explicit client side TTL specifies the maximum TTL on the client side.
	// If the key's TTL on the server is smaller than the client side TTL, the client side TTL will be capped.
	//  client.Do(ctx, client.B().Get().Key("k").Cache(), time.Minute).ToString()
	// The above example will send the following command to redis if cache miss:
	//  CLIENT CACHING YES
	//  PTTL k
	//  GET k
	// The in-memory cache size is configured by ClientOption.CacheSizeEachConn.
	// The cmd parameter is recycled after passing into DoCache() and should not be reused.
	DoCache(ctx context.Context, cmd Cacheable, ttl time.Duration) (resp RedisResult)

	// DoMultiCache is similar to DoCache, but works with multiple cacheable commands across different slots.
	// It will first group commands by slots and will send only cache missed commands to redis.
	DoMultiCache(ctx context.Context, multi ...CacheableTTL) (resp []RedisResult)

	// Dedicated acquire a connection from the blocking connection pool, no one else can use the connection
	// during Dedicated. The main usage of Dedicated is CAS operation, which is WATCH + MULTI + EXEC.
	// However, one should try to avoid CAS operation but use Lua script instead, because occupying a connection
	// is not good for performance.
	Dedicated(fn func(DedicatedClient) error) (err error)

	// Dedicate does the same as Dedicated, but it exposes DedicatedClient directly
	// and requires user to invoke cancel() manually to put connection back to the pool.
	Dedicate() (client DedicatedClient, cancel func())

	// Nodes returns each redis node this client known as rueidis.Client. This is useful if you want to
	// send commands to some specific redis nodes in the cluster.
	Nodes() map[string]Client
}

// DedicatedClient is obtained from Client.Dedicated() and it will be bound to single redis connection and
// no other commands can be pipelined in to this connection during Client.Dedicated().
// If the DedicatedClient is obtained from cluster client, the first command to it must have a Key() to identify the redis node.
type DedicatedClient interface {
	CoreClient

	// SetPubSubHooks is an alternative way to processing Pub/Sub messages instead of using Receive.
	// SetPubSubHooks is non-blocking and allows users to subscribe/unsubscribe channels later.
	// Note that the hooks will be called sequentially but in another goroutine.
	// The return value will be either:
	//   1. an error channel, if the hooks passed in is not zero, or
	//   2. nil, if the hooks passed in is zero. (used for reset hooks)
	// In the former case, the error channel is guaranteed to be close when the hooks will not be called anymore,
	// and has at most one error describing the reason why the hooks will not be called anymore.
	// Users can use the error channel to detect disconnection.
	SetPubSubHooks(hooks PubSubHooks) <-chan error
}

// CoreClient is the minimum interface shared by the Client and the DedicatedClient.
type CoreClient interface {
	// B is the getter function to the command builder for the client
	// If the client is a cluster client, the command builder also prohibits cross key slots in one command.
	B() Builder
	// Do is the method sending user's redis command building from the B() to a redis node.
	//  client.Do(ctx, client.B().Get().Key("k").Build()).ToString()
	// All concurrent non-blocking commands will be pipelined automatically and have better throughput.
	// Blocking commands will use another separated connection pool.
	// The cmd parameter is recycled after passing into Do() and should not be reused.
	Do(ctx context.Context, cmd Completed) (resp RedisResult)
	// DoMulti takes multiple redis commands and sends them together, reducing RTT from the user code.
	// The multi parameters are recycled after passing into DoMulti() and should not be reused.
	DoMulti(ctx context.Context, multi ...Completed) (resp []RedisResult)
	// Receive accepts SUBSCRIBE, SSUBSCRIBE, PSUBSCRIBE command and a message handler.
	// Receive will block and then return value only when the following cases:
	//   1. return nil when received any unsubscribe/punsubscribe message related to the provided `subscribe` command.
	//   2. return ErrClosing when the client is closed manually.
	//   3. return ctx.Err() when the `ctx` is done.
	//   4. return non-nil err when the provided `subscribe` command failed.
	Receive(ctx context.Context, subscribe Completed, fn func(msg PubSubMessage)) error
	// Close will make further calls to the client be rejected with ErrClosing,
	// and Close will wait until all pending calls finished.
	Close()
}

// CT is a shorthand constructor for CacheableTTL
func CT(cmd Cacheable, ttl time.Duration) CacheableTTL {
	return CacheableTTL{Cmd: cmd, TTL: ttl}
}

// CacheableTTL is parameter container of DoMultiCache
type CacheableTTL struct {
	Cmd Cacheable
	TTL time.Duration
}

// AuthCredentialsContext is the parameter container of AuthCredentialsFn
type AuthCredentialsContext struct {
	Address net.Addr
}

// AuthCredentials is the output of AuthCredentialsFn
type AuthCredentials struct {
	Username string
	Password string
}

// NewClient uses ClientOption to initialize the Client for both cluster client and single client.
// It will first try to connect as cluster client. If the len(ClientOption.InitAddress) == 1 and
// the address does not enable cluster mode, the NewClient() will use single client instead.
func NewClient(option ClientOption) (client Client, err error) {
	if option.ReadBufferEachConn <= 0 {
		option.ReadBufferEachConn = DefaultReadBuffer
	}
	if option.WriteBufferEachConn <= 0 {
		option.WriteBufferEachConn = DefaultWriteBuffer
	}
	if option.CacheSizeEachConn <= 0 {
		option.CacheSizeEachConn = DefaultCacheBytes
	}
	if option.Dialer.Timeout == 0 {
		option.Dialer.Timeout = DefaultDialTimeout
	}
	if option.Dialer.KeepAlive == 0 {
		option.Dialer.KeepAlive = DefaultTCPKeepAlive
	}
	if option.ConnWriteTimeout == 0 {
		option.ConnWriteTimeout = option.Dialer.KeepAlive * 10
	}
	if option.ShuffleInit {
		rand.Shuffle(len(option.InitAddress), func(i, j int) {
			option.InitAddress[i], option.InitAddress[j] = option.InitAddress[j], option.InitAddress[i]
		})
	}
	if option.Sentinel.MasterSet != "" {
		option.PipelineMultiplex = singleClientMultiplex(option.PipelineMultiplex)
		return newSentinelClient(&option, makeConn)
	}
	if option.ForceSingleClient {
		option.PipelineMultiplex = singleClientMultiplex(option.PipelineMultiplex)
		return newSingleClient(&option, nil, makeConn)
	}
	if client, err = newClusterClient(&option, makeConn); err != nil {
		if client == (*clusterClient)(nil) {
			return nil, err
		}
		if len(option.InitAddress) == 1 && (err.Error() == redisErrMsgCommandNotAllow || strings.Contains(strings.ToUpper(err.Error()), "CLUSTER")) {
			option.PipelineMultiplex = singleClientMultiplex(option.PipelineMultiplex)
			client, err = newSingleClient(&option, client.(*clusterClient).single(), makeConn)
		} else {
			client.Close()
			return nil, err
		}
	}
	return client, err
}

func singleClientMultiplex(multiplex int) int {
	if multiplex == 0 {
		if multiplex = int(math.Log2(float64(runtime.GOMAXPROCS(0)))); multiplex >= 2 {
			multiplex = 2
		}
	}
	if multiplex < 0 {
		multiplex = 0
	}
	return multiplex
}

func makeConn(dst string, opt *ClientOption) conn {
	return makeMux(dst, opt, dial)
}

func dial(dst string, opt *ClientOption) (conn net.Conn, err error) {
	if opt.DialFn != nil {
		return opt.DialFn(dst, &opt.Dialer, opt.TLSConfig)
	}
	if opt.TLSConfig != nil {
		conn, err = tls.DialWithDialer(&opt.Dialer, "tcp", dst, opt.TLSConfig)
	} else {
		conn, err = opt.Dialer.Dial("tcp", dst)
	}
	return conn, err
}

const redisErrMsgCommandNotAllow = "command is not allowed"
const dedicatedClientUsedAfterReleased = "DedicatedClient should not be used after recycled"<|MERGE_RESOLUTION|>--- conflicted
+++ resolved
@@ -13,11 +13,6 @@
 	"runtime"
 	"strings"
 	"time"
-<<<<<<< HEAD
-
-	"github.com/Datadog/rueidis/internal/cmds"
-=======
->>>>>>> 65f705a8
 )
 
 const (
