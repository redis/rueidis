--- conflicted
+++ resolved
@@ -332,12 +332,11 @@
 	})
 }
 
-<<<<<<< HEAD
 func TestPoolWithConnLifetime(t *testing.T) {
 	defer ShouldNotLeaked(SetupLeakDetection())
 	setup := func(wires []wire) *pool {
 		var count int32
-		return newPool(len(wires), dead, 0, 0, func() wire {
+		return newPool(len(wires), dead, 0, 0, func(ctx context.Context) wire {
 			idx := atomic.AddInt32(&count, 1) - 1
 			return wires[idx]
 		})
@@ -357,7 +356,7 @@
 		conn := make([]wire, 0, len(wires))
 		pool := setup(wires)
 		for i := 0; i < len(wires); i++ {
-			conn = append(conn, pool.Acquire())
+			conn = append(conn, pool.Acquire(context.Background()))
 		}
 		for i := 0; i < len(conn); i++ {
 			pool.Store(conn[i])
@@ -377,7 +376,7 @@
 		pool.cond.L.Unlock()
 
 		// stop timer failed, so drop the expired connection
-		pool.Store(pool.Acquire())
+		pool.Store(pool.Acquire(context.Background()))
 
 		if stopTimerCall != 2 {
 			t.Errorf("StopTimer must be called when acquiring from pool")
@@ -402,12 +401,14 @@
 			},
 		}
 		pool := setup([]wire{w})
-		pool.Store(pool.Acquire())
+		pool.Store(pool.Acquire(context.Background()))
 
 		if !call {
 			t.Error("ResetTimer must be called when storing")
 		}
-=======
+	})
+}
+
 func TestPoolWithAcquireCtx(t *testing.T) {
 	defer ShouldNotLeaked(SetupLeakDetection())
 	setup := func(size int, delay time.Duration) *pool {
@@ -611,6 +612,5 @@
 		}
 
 		wg.Wait()
->>>>>>> 9c59b24e
 	})
 }