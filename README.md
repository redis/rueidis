# rueidis

[![Go Reference](https://pkg.go.dev/badge/github.com/Datadog/rueidis.svg)](https://pkg.go.dev/github.com/Datadog/rueidis)
[![CircleCI](https://dl.circleci.com/status-badge/img/gh/redis/rueidis/tree/main.svg?style=shield)](https://dl.circleci.com/status-badge/redirect/gh/redis/rueidis/tree/main)
[![Go Report Card](https://goreportcard.com/badge/github.com/Datadog/rueidis)](https://goreportcard.com/report/github.com/Datadog/rueidis)
[![codecov](https://codecov.io/gh/redis/rueidis/branch/master/graph/badge.svg?token=wGTB8GdY06)](https://codecov.io/gh/redis/rueidis)

A fast Golang Redis client that does auto pipelining and supports client side caching.

## Features

* [Auto pipelining for non-blocking redis commands](https://redis.io/docs/manual/pipelining/)
* [Client Side Caching in RESP3](https://redis.io/docs/manual/client-side-caching/)
* Pub/Sub, Sharded Pub/Sub, Streams
* Redis Cluster, Sentinel, RedisJSON, RedisBloom, RediSearch, RedisTimeseries, etc.
* [Generic Object Mapping with client side caching](./om)
* [Cache-Aside Pattern with client side caching](./rueidisaside)
* [Distributed Locks with client side caching](./rueidislock)
* [Helpers for writing tests with rueidis mock](./mock)
* [Hooks and other integrations](./rueidishook)
* [Go-redis like API adapter](./rueidiscompat) by [@418Coffee](https://github.com/418Coffee)

## Getting Started

```golang
package main

import (
	"context"
	"github.com/Datadog/rueidis"
)

func main() {
	client, err := rueidis.NewClient(rueidis.ClientOption{InitAddress: []string{"127.0.0.1:6379"}})
	if err != nil {
		panic(err)
	}
	defer client.Close()

	ctx := context.Background()
	// SET key val NX
	err = client.Do(ctx, client.B().Set().Key("key").Value("val").Nx().Build()).Error()
	// HGETALL hm
	hm, err := client.Do(ctx, client.B().Hgetall().Key("hm").Build()).AsStrMap()
}
```

Checkout more examples: [Command Response Cheatsheet](https://github.com/Datadog/rueidis#command-response-cheatsheet)

## Developer Friendly Command Builder

`client.B()` is the builder entrypoint to construct a redis command:

![Developer friendly command builder](https://user-images.githubusercontent.com/2727535/209358313-39000aee-eaa4-42e1-9748-0d3836c1264f.gif)\
<sub>_Recorded by @FZambia [Improving Centrifugo Redis Engine throughput and allocation efficiency with Rueidis Go library
](https://centrifugal.dev/blog/2022/12/20/improving-redis-engine-performance)_</sub>

Once a command is built, use either `client.Do()` or `client.DoMulti()` to send it to redis.

**Constructed commands will be recycled to underlying `sync.Pool` by default and you ❗️SHOULD NOT❗️ reuse them across multiple `client.Do()` or `client.DoMulti()` calls.**
To reuse a command, use `Pin()` after `Build()` and it will prevent the command being recycled. 

## [Auto Pipelining](https://redis.io/docs/manual/pipelining/)

All concurrent non-blocking redis commands (such as `GET`, `SET`) are automatically pipelined through connections,
which reduces the overall round trips and system calls, and gets higher throughput. You can easily get the benefit
of [pipelining technique](https://redis.io/docs/manual/pipelining/) by just calling `client.Do()` from multiple goroutines.
For example:

```go
func BenchmarkPipelining(b *testing.B, client rueidis.Client) {
	// the below client.Do() operations will be issued from
	// multiple goroutines and thus will be pipelined automatically.
	b.RunParallel(func(pb *testing.PB) {
		for pb.Next() {
			client.Do(context.Background(), client.B().Get().Key("k").Build()).ToString()
		}
	})
}
```

### Benchmark comparison with go-redis v9

Comparing to go-redis, Rueidis has higher throughput across 1, 8, and 64 parallelism settings.

It is even able to achieve ~14x throughput over go-redis in a local benchmark of Macbook Pro 16" M1 Pro 2021. (see `parallelism(64)-key(16)-value(64)-10`)

![client_test_set](https://github.com/rueian/rueidis-benchmark/blob/master/client_test_set_10.png)

Benchmark source code: https://github.com/rueian/rueidis-benchmark

A benchmark result performed on two GCP n2-highcpu-2 machines also shows that rueidis can achieve higher throughput with lower latencies: https://github.com/Datadog/rueidis/pull/93

### Pipelining Bulk Operations Manually

Though all concurrent non-blocking commands are automatically pipelined, you can still pipeline commands manually with `DoMulti()`:

``` golang
cmds := make(rueidis.Commands, 0, 10)
for i := 0; i < 10; i++ {
    cmds = append(cmds, client.B().Set().Key("key").Value("value").Build())
}
for _, resp := range client.DoMulti(ctx, cmds...) {
    if err := resp.Error(); err != nil {
        panic(err)
    }
}
```

## [Client Side Caching](https://redis.io/docs/manual/client-side-caching/)

The opt-in mode of [server-assisted client side caching](https://redis.io/docs/manual/client-side-caching/) is enabled by default, and can be used by calling `DoCache()` or `DoMultiCache()` with
pairs of a readonly command and a client side TTL.

```golang
client.DoCache(ctx, client.B().Hmget().Key("myhash").Field("1", "2").Cache(), time.Minute).ToArray()
client.DoMultiCache(ctx,
    rueidis.CT(client.B().Get().Key("k1").Cache(), 1*time.Minute),
    rueidis.CT(client.B().Get().Key("k2").Cache(), 2*time.Minute))
```

Cached responses will be invalidated when being notified by redis or their client side ttl is reached.

### Benchmark

Client Side Caching can boost read throughput just like **having a redis replica right inside your application**:

![client_test_get](https://github.com/rueian/rueidis-benchmark/blob/master/client_test_get_10.png)

Benchmark source code: https://github.com/rueian/rueidis-benchmark

### Client Side Caching Helpers

Use `CacheTTL()` to check the remaining client side TTL in seconds:

```golang
client.DoCache(ctx, client.B().Get().Key("k1").Cache(), time.Minute).CacheTTL() == 60
```

Use `IsCacheHit()` to verify that if the response came from the client side memory:

```golang
client.DoCache(ctx, client.B().Get().Key("k1").Cache(), time.Minute).IsCacheHit() == true
```

### MGET/JSON.MGET Client Side Caching Helpers

`rueidis.MGetCache` and `rueidis.JsonMGetCache` are handy helpers fetching multiple keys across different slots through the client side caching.
They will first group keys by slot to build `MGET` or `JSON.MGET` commands respectively and then send requests with only cache missed keys to redis nodes.

### Broadcast Mode Client Side Caching

Although the default is opt-in mode, you can use broadcast mode by specifying your prefixes in `ClientOption.ClientTrackingOptions`:

```go
client, err := rueidis.NewClient(rueidis.ClientOption{
	InitAddress:           []string{"127.0.0.1:6379"},
	ClientTrackingOptions: []string{"PREFIX", "prefix1:", "PREFIX", "prefix2:", "BCAST"},
})
if err != nil {
	panic(err)
}
client.DoCache(ctx, client.B().Get().Key("prefix1:1").Cache(), time.Minute).IsCacheHit() == false
client.DoCache(ctx, client.B().Get().Key("prefix1:1").Cache(), time.Minute).IsCacheHit() == true
```

Please make sure that commands passed to `DoCache()` and `DoMultiCache()` are covered by your prefixes.
Otherwise, their client-side cache will not be invalidated by redis.

### Client Side Caching with Cache Aside Pattern

Cache-Aside is a widely used pattern to cache other data sources into Redis. For example:

```go
client, err := rueidisaside.NewClient(rueidisaside.ClientOption{
    ClientOption: rueidis.ClientOption{InitAddress: []string{"127.0.0.1:6379"}},
})
if err != nil {
    panic(err)
}
val, err := client.Get(context.Background(), time.Minute, "mykey", func(ctx context.Context, key string) (val string, err error) {
    if err = db.QueryRowContext(ctx, "SELECT val FROM mytab WHERE id = ?", key).Scan(&val); err == sql.ErrNoRows {
        val = "_nil_" // cache nil to avoid penetration.
        err = nil     // clear err in case of sql.ErrNoRows.
    }
    return
})
// ...
```

Please refer to the full example at [rueidisaside](https://github.com/redis/rueidis/blob/main/rueidisaside/README.md).

### Disable Client Side Caching

Some Redis provider doesn't support client-side caching, ex. Google Cloud Memorystore.
You can disable client-side caching by setting `ClientOption.DisableCache` to `true`.
This will also fall back `client.DoCache()` and `client.DoMultiCache()` to `client.Do()` and `client.DoMulti()`.

## Context Cancellation

`client.Do()`, `client.DoMulti()`, `client.DoCache()` and `client.DoMultiCache()` can return early if the context is canceled or the deadline is reached.

```golang
ctx, cancel := context.WithTimeout(context.Background(), time.Second)
defer cancel()
client.Do(ctx, client.B().Set().Key("key").Value("val").Nx().Build()).Error() == context.DeadlineExceeded
```

Please note that though operations can return early, the command is likely sent already.

## Pub/Sub

To receive messages from channels, `client.Receive()` should be used. It supports `SUBSCRIBE`, `PSUBSCRIBE` and Redis 7.0's `SSUBSCRIBE`:

```golang
err = client.Receive(context.Background(), client.B().Subscribe().Channel("ch1", "ch2").Build(), func(msg rueidis.PubSubMessage) {
    // handle the msg
})
```

The provided handler will be called with received message.

It is important to note that `client.Receive()` will keep blocking and return only when the following cases:
1. return `nil` when received any unsubscribe/punsubscribe message related to the provided `subscribe` command.
2. return `rueidis.ErrClosing` when the client is closed manually.
3. return `ctx.Err()` when the `ctx` is done.
4. return non-nil `err` when the provided `subscribe` command failed.

While the `client.Receive()` call is blocking, the `Client` is still able to accept other concurrent requests,
and they are sharing the same tcp connection. If your message handler may take some time to complete, it is recommended
to use the `client.Receive()` inside a `client.Dedicated()` for not blocking other concurrent requests.

### Alternative PubSub Hooks

The `client.Receive()` requires users to provide a subscription command in advance.
There is an alternative `Dedicatedclient.SetPubSubHooks()` allows users to subscribe/unsubscribe channels later.

```golang
c, cancel := client.Dedicate()
defer cancel()

wait := c.SetPubSubHooks(rueidis.PubSubHooks{
	OnMessage: func(m rueidis.PubSubMessage) {
		// Handle message. This callback will be called sequentially, but in another goroutine.
	}
})
c.Do(ctx, c.B().Subscribe().Channel("ch").Build())
err := <-wait // disconnected with err
```

If the hooks are not nil, the above `wait` channel is guaranteed to be close when the hooks will not be called anymore,
and produce at most one error describing the reason. Users can use this channel to detect disconnection.

## CAS Pattern

To do a CAS operation (`WATCH` + `MULTI` + `EXEC`), a dedicated connection should be used, because there should be no
unintentional write commands between `WATCH` and `EXEC`. Otherwise, the `EXEC` may not fail as expected.

```golang
client.Dedicated(func(c rueidis.DedicatedClient) error {
    // watch keys first
    c.Do(ctx, c.B().Watch().Key("k1", "k2").Build())
    // perform read here
    c.Do(ctx, c.B().Mget().Key("k1", "k2").Build())
    // perform write with MULTI EXEC
    c.DoMulti(
        ctx,
        c.B().Multi().Build(),
        c.B().Set().Key("k1").Value("1").Build(),
        c.B().Set().Key("k2").Value("2").Build(),
        c.B().Exec().Build(),
    )
    return nil
})

```

Or use `Dedicate()` and invoke `cancel()` when finished to put the connection back to the pool.

``` golang
c, cancel := client.Dedicate()
defer cancel()

c.Do(ctx, c.B().Watch().Key("k1", "k2").Build())
// do the rest CAS operations with the `client` who occupying a connection 
```

However, occupying a connection is not good in terms of throughput. It is better to use Lua script to perform
optimistic locking instead.

## Memory Consumption Consideration

Each underlying connection in rueidis allocates a ring buffer for pipelining.
Its size is controlled by the `ClientOption.RingScaleEachConn` and the default value is 10 which results into each ring of size 2^10.

If you have many rueidis connections, you may find that they occupy quite amount of memory.
In that case, you may consider reducing `ClientOption.RingScaleEachConn` to 8 or 9 at the cost of potential throughput degradation.

You may also consider setting the value of `ClientOption.PipelineMultiplex` to `-1`, which will let rueidis use only 1 connection for pipelining to each redis node.

## Lua Script

The `NewLuaScript` or `NewLuaScriptReadOnly` will create a script which is safe for concurrent usage.

When calling the `script.Exec`, it will try sending `EVALSHA` first and fallback to `EVAL` if the server returns `NOSCRIPT`.

```golang
script := rueidis.NewLuaScript("return {KEYS[1],KEYS[2],ARGV[1],ARGV[2]}")
// the script.Exec is safe for concurrent call
list, err := script.Exec(ctx, client, []string{"k1", "k2"}, []string{"a1", "a2"}).ToArray()
```

## Redis Cluster, Single Redis and Sentinel

To connect to a redis cluster, the `NewClient` should be used:

```golang
client, err := rueidis.NewClient(rueidis.ClientOption{
    InitAddress: []string{"127.0.0.1:7001", "127.0.0.1:7002", "127.0.0.1:7003"},
    ShuffleInit: true,
})
```

To connect to a single redis node, still use the `NewClient` with one InitAddress

```golang
client, err := rueidis.NewClient(rueidis.ClientOption{
    InitAddress: []string{"127.0.0.1:6379"},
})
```

To connect to sentinels, specify the required master set name:

```golang
client, err := rueidis.NewClient(rueidis.ClientOption{
    InitAddress: []string{"127.0.0.1:26379", "127.0.0.1:26380", "127.0.0.1:26381"},
    Sentinel: rueidis.SentinelOption{
        MasterSet: "my_master",
    },
})
```

### Redis URL

You can use `ParseURL` or `MustParseURL` to construct a `ClientOption`:

```go
// connect to a redis cluster
client, err = rueidis.NewClient(rueidis.MustParseURL("redis://127.0.0.1:7001?addr=127.0.0.1:7002&addr=127.0.0.1:7003"))
// connect to a redis node
client, err = rueidis.NewClient(rueidis.MustParseURL("redis://127.0.0.1:6379/0"))
// connect to a redis sentinel
client, err = rueidis.NewClient(rueidis.MustParseURL("redis://127.0.0.1:26379/0?master_set=my_master"))
```

The url must be started with either `redis://`, `rediss://` or `unix://`.

Currently supported parameters `dial_timeout`, `write_timeout`, `protocol`, `client_cache`, `client_name`, `max_retries`

## Arbitrary Command

If you want to construct commands that are absent from the command builder, you can use `client.B().Arbitrary()`:

```golang
// This will result into [ANY CMD k1 k2 a1 a2]
client.B().Arbitrary("ANY", "CMD").Keys("k1", "k2").Args("a1", "a2").Build()
```

## Working with JSON, Raw `[]byte`, and Vector Similarity Search

The command builder treats all the parameters as Redis strings, which are binary safe. This means that users can store `[]byte`
directly into Redis without conversion. And the `rueidis.BinaryString` helper can convert `[]byte` to `string` without copy. For example:

```golang
client.B().Set().Key("b").Value(rueidis.BinaryString([]byte{...})).Build()
```

Treating all the parameters as Redis strings also means that the command builder doesn't do any quoting, conversion automatically for users.

When working with RedisJSON, users frequently need to prepare JSON string in Redis string. And `rueidis.JSON` can help:

```golang
client.B().JsonSet().Key("j").Path("$.myStrField").Value(rueidis.JSON("str")).Build()
// equivalent to
client.B().JsonSet().Key("j").Path("$.myStrField").Value(`"str"`).Build()
```

When working with vector similarity search, users can use `rueidis.VectorString32` and `rueidis.VectorString64` to build queries:

```golang
cmd := client.B().FtSearch().Index("idx").Query("*=>[KNN 5 @vec $V]").
    Params().Nargs(2).NameValue().NameValue("V", rueidis.VectorString64([]float64{...})).
    Dialect(2).Build()
n, resp, err := client.Do(ctx, cmd).AsFtSearch()
```

## Command Response Cheatsheet

It is hard to remember what message type is returned from redis and which parsing method should be used with. So, here is some common examples:

```golang
// GET
client.Do(ctx, client.B().Get().Key("k").Build()).ToString()
client.Do(ctx, client.B().Get().Key("k").Build()).AsInt64()
// MGET
client.Do(ctx, client.B().Mget().Key("k1", "k2").Build()).ToArray()
// SET
client.Do(ctx, client.B().Set().Key("k").Value("v").Build()).Error()
// INCR
client.Do(ctx, client.B().Incr().Key("k").Build()).AsInt64()
// HGET
client.Do(ctx, client.B().Hget().Key("k").Field("f").Build()).ToString()
// HMGET
client.Do(ctx, client.B().Hmget().Key("h").Field("a", "b").Build()).ToArray()
// HGETALL
client.Do(ctx, client.B().Hgetall().Key("h").Build()).AsStrMap()
// ZRANGE
client.Do(ctx, client.B().Zrange().Key("k").Min("1").Max("2").Build()).AsStrSlice()
// ZRANK
client.Do(ctx, client.B().Zrank().Key("k").Member("m").Build()).AsInt64()
// ZSCORE
client.Do(ctx, client.B().Zscore().Key("k").Member("m").Build()).AsFloat64()
// ZRANGE
client.Do(ctx, client.B().Zrange().Key("k").Min("0").Max("-1").Build()).AsStrSlice()
client.Do(ctx, client.B().Zrange().Key("k").Min("0").Max("-1").Withscores().Build()).AsZScores()
// ZPOPMIN
client.Do(ctx, client.B().Zpopmin().Key("k").Build()).AsZScore()
client.Do(ctx, client.B().Zpopmin().Key("myzset").Count(2).Build()).AsZScores()
// SCARD
client.Do(ctx, client.B().Scard().Key("k").Build()).AsInt64()
// SMEMBERS
client.Do(ctx, client.B().Smembers().Key("k").Build()).AsStrSlice()
// LINDEX
client.Do(ctx, client.B().Lindex().Key("k").Index(0).Build()).ToString()
// LPOP
client.Do(ctx, client.B().Lpop().Key("k").Build()).ToString()
client.Do(ctx, client.B().Lpop().Key("k").Count(2).Build()).AsStrSlice()
// SCAN
client.Do(ctx, client.B().Scan().Cursor(0).Build()).AsScanEntry()
// FT.SEARCH
client.Do(ctx, client.B().FtSearch().Index("idx").Query("@f:v").Build()).AsFtSearch()
// GEOSEARCH
client.Do(ctx, client.B().Geosearch().Key("k").Fromlonlat(1, 1).Bybox(1).Height(1).Km().Build()).AsGeosearch()
```

## Supporting Go mod 1.18

To support the old Go 1.18 at least until Go 1.21 comes, there will be a special build tagged with `-go1.18` for each release.

Such releases remove `RedisResult.AsBytes()` and other related functionalities provided by later go versions.

```
# go.mod
module mymodule

go 1.18

<<<<<<< HEAD
require github.com/Datadog/rueidis v1.0.8-go1.18
```
=======
require github.com/redis/rueidis v1.0.25-go1.18
```

## Contributing

Contributions are welcome, including [issues](https://github.com/redis/rueidis/issues), [pull requests](https://github.com/redis/rueidis/pulls), and [discussions](https://github.com/redis/rueidis/discussions).
Contributions mean a lot to us and help us improve this library and the community!

### Generate command builders

Command builders are generated based on the definitions in [./hack/cmds](./hack/cmds) by running:

```sh
go generate
```

### Testing

Please use the [./dockertest.sh](./dockertest.sh) script for running test cases locally.
And please try your best to have 100% test coverage on code changes.
>>>>>>> 65f705a8
<|MERGE_RESOLUTION|>--- conflicted
+++ resolved
@@ -1,8 +1,8 @@
 # rueidis
 
-[![Go Reference](https://pkg.go.dev/badge/github.com/Datadog/rueidis.svg)](https://pkg.go.dev/github.com/Datadog/rueidis)
+[![Go Reference](https://pkg.go.dev/badge/github.com/redis/rueidis.svg)](https://pkg.go.dev/github.com/redis/rueidis)
 [![CircleCI](https://dl.circleci.com/status-badge/img/gh/redis/rueidis/tree/main.svg?style=shield)](https://dl.circleci.com/status-badge/redirect/gh/redis/rueidis/tree/main)
-[![Go Report Card](https://goreportcard.com/badge/github.com/Datadog/rueidis)](https://goreportcard.com/report/github.com/Datadog/rueidis)
+[![Go Report Card](https://goreportcard.com/badge/github.com/redis/rueidis)](https://goreportcard.com/report/github.com/redis/rueidis)
 [![codecov](https://codecov.io/gh/redis/rueidis/branch/master/graph/badge.svg?token=wGTB8GdY06)](https://codecov.io/gh/redis/rueidis)
 
 A fast Golang Redis client that does auto pipelining and supports client side caching.
@@ -27,7 +27,7 @@
 
 import (
 	"context"
-	"github.com/Datadog/rueidis"
+	"github.com/redis/rueidis"
 )
 
 func main() {
@@ -45,7 +45,7 @@
 }
 ```
 
-Checkout more examples: [Command Response Cheatsheet](https://github.com/Datadog/rueidis#command-response-cheatsheet)
+Checkout more examples: [Command Response Cheatsheet](https://github.com/redis/rueidis#command-response-cheatsheet)
 
 ## Developer Friendly Command Builder
 
@@ -58,7 +58,7 @@
 Once a command is built, use either `client.Do()` or `client.DoMulti()` to send it to redis.
 
 **Constructed commands will be recycled to underlying `sync.Pool` by default and you ❗️SHOULD NOT❗️ reuse them across multiple `client.Do()` or `client.DoMulti()` calls.**
-To reuse a command, use `Pin()` after `Build()` and it will prevent the command being recycled. 
+To reuse a command, use `Pin()` after `Build()` and it will prevent the command being recycled.
 
 ## [Auto Pipelining](https://redis.io/docs/manual/pipelining/)
 
@@ -89,7 +89,7 @@
 
 Benchmark source code: https://github.com/rueian/rueidis-benchmark
 
-A benchmark result performed on two GCP n2-highcpu-2 machines also shows that rueidis can achieve higher throughput with lower latencies: https://github.com/Datadog/rueidis/pull/93
+A benchmark result performed on two GCP n2-highcpu-2 machines also shows that rueidis can achieve higher throughput with lower latencies: https://github.com/redis/rueidis/pull/93
 
 ### Pipelining Bulk Operations Manually
 
@@ -282,7 +282,7 @@
 defer cancel()
 
 c.Do(ctx, c.B().Watch().Key("k1", "k2").Build())
-// do the rest CAS operations with the `client` who occupying a connection 
+// do the rest CAS operations with the `client` who occupying a connection
 ```
 
 However, occupying a connection is not good in terms of throughput. It is better to use Lua script to perform
@@ -455,10 +455,6 @@
 
 go 1.18
 
-<<<<<<< HEAD
-require github.com/Datadog/rueidis v1.0.8-go1.18
-```
-=======
 require github.com/redis/rueidis v1.0.25-go1.18
 ```
 
@@ -478,5 +474,4 @@
 ### Testing
 
 Please use the [./dockertest.sh](./dockertest.sh) script for running test cases locally.
-And please try your best to have 100% test coverage on code changes.
->>>>>>> 65f705a8
+And please try your best to have 100% test coverage on code changes.