module github.com/Datadog/rueidis

go 1.20

<<<<<<< HEAD
require github.com/oklog/ulid/v2 v2.1.0
=======
require (
	github.com/oklog/ulid/v2 v2.1.0
	go.opentelemetry.io/otel v1.21.0
	go.opentelemetry.io/otel/metric v1.21.0
	go.opentelemetry.io/otel/sdk v1.21.0
	go.opentelemetry.io/otel/sdk/metric v1.21.0
	go.opentelemetry.io/otel/trace v1.21.0
)
>>>>>>> 65f705a8

require (
	github.com/onsi/ginkgo/v2 v2.12.1
	github.com/onsi/gomega v1.28.0
	go.uber.org/mock v0.3.0
	golang.org/x/sys v0.14.0
)

require (
<<<<<<< HEAD
	github.com/go-logr/logr v1.2.4 // indirect
=======
	github.com/go-logr/logr v1.3.0 // indirect
	github.com/go-logr/stdr v1.2.2 // indirect
>>>>>>> 65f705a8
	github.com/go-task/slim-sprig v0.0.0-20230315185526-52ccab3ef572 // indirect
	github.com/google/go-cmp v0.6.0 // indirect
	github.com/google/pprof v0.0.0-20230207041349-798e818bf904 // indirect
	github.com/kr/pretty v0.1.0 // indirect
	github.com/kr/text v0.2.0 // indirect
	golang.org/x/net v0.17.0 // indirect
	golang.org/x/text v0.13.0 // indirect
	golang.org/x/tools v0.12.0 // indirect
	gopkg.in/check.v1 v1.0.0-20180628173108-788fd7840127 // indirect
	gopkg.in/yaml.v3 v3.0.1 // indirect
)<|MERGE_RESOLUTION|>--- conflicted
+++ resolved
@@ -2,18 +2,7 @@
 
 go 1.20
 
-<<<<<<< HEAD
 require github.com/oklog/ulid/v2 v2.1.0
-=======
-require (
-	github.com/oklog/ulid/v2 v2.1.0
-	go.opentelemetry.io/otel v1.21.0
-	go.opentelemetry.io/otel/metric v1.21.0
-	go.opentelemetry.io/otel/sdk v1.21.0
-	go.opentelemetry.io/otel/sdk/metric v1.21.0
-	go.opentelemetry.io/otel/trace v1.21.0
-)
->>>>>>> 65f705a8
 
 require (
 	github.com/onsi/ginkgo/v2 v2.12.1
@@ -23,12 +12,7 @@
 )
 
 require (
-<<<<<<< HEAD
-	github.com/go-logr/logr v1.2.4 // indirect
-=======
 	github.com/go-logr/logr v1.3.0 // indirect
-	github.com/go-logr/stdr v1.2.2 // indirect
->>>>>>> 65f705a8
 	github.com/go-task/slim-sprig v0.0.0-20230315185526-52ccab3ef572 // indirect
 	github.com/google/go-cmp v0.6.0 // indirect
 	github.com/google/pprof v0.0.0-20230207041349-798e818bf904 // indirect
