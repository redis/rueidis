--- conflicted
+++ resolved
@@ -85,13 +85,8 @@
 	_               [10]int32
 	blcksig         int32
 	state           int32
-	waits           int32
-	recvs           int32
-<<<<<<< HEAD
 	wrCounter       atomic.Uint64
-=======
 	bgState         int32
->>>>>>> 114ac167
 	r2ps            bool // identify this pipe is used for resp2 pubsub or not
 	noNoDelay       bool
 	optIn           bool
