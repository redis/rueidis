--- conflicted
+++ resolved
@@ -21,11 +21,7 @@
 )
 
 const LibName = "rueidis"
-<<<<<<< HEAD
-const LibVer = "1.0.35"
-=======
 const LibVer = "1.0.37"
->>>>>>> d6aeb964
 
 var noHello = regexp.MustCompile("unknown command .?(HELLO|hello).?")
 
