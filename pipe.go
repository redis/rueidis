package rueidis

import (
	"bufio"
	"context"
	"crypto/tls"
	"errors"
	"fmt"
	"io"
	"net"
	"os"
	"regexp"
	"runtime"
	"strconv"
	"strings"
	"sync"
	"sync/atomic"
	"time"

	"github.com/redis/rueidis/internal/cmds"
)

const LibName = "rueidis"
const LibVer = "1.0.57"

var noHello = regexp.MustCompile("unknown command .?(HELLO|hello).?")

// See https://github.com/redis/rueidis/pull/691
func isUnsubReply(msg *RedisMessage) bool {
	// ex. NOPERM User limiteduser has no permissions to run the 'ping' command
	// ex. LOADING server is loading the dataset in memory
	// ex. BUSY
	if msg.typ == '-' && (strings.HasPrefix(msg.string(), "LOADING") || strings.HasPrefix(msg.string(), "BUSY") || strings.Contains(msg.string(), "'ping'")) {
		msg.typ = '+'
		msg.setString("PONG")
		return true
	}
	return msg.string() == "PONG" || (len(msg.values()) != 0 && msg.values()[0].string() == "pong")
}

type wire interface {
	Do(ctx context.Context, cmd Completed) RedisResult
	DoCache(ctx context.Context, cmd Cacheable, ttl time.Duration) RedisResult
	DoMulti(ctx context.Context, multi ...Completed) *redisresults
	DoMultiCache(ctx context.Context, multi ...CacheableTTL) *redisresults
	Receive(ctx context.Context, subscribe Completed, fn func(message PubSubMessage)) error
	DoStream(ctx context.Context, pool *pool, cmd Completed) RedisResultStream
	DoMultiStream(ctx context.Context, pool *pool, multi ...Completed) MultiRedisResultStream
	Info() map[string]RedisMessage
	Version() int
	AZ() string
	Error() error
	Close()

	CleanSubscriptions()
	SetPubSubHooks(hooks PubSubHooks) <-chan error
	SetOnCloseHook(fn func(error))
	StopTimer() bool
	ResetTimer() bool
}

var _ wire = (*pipe)(nil)

type pipe struct {
	conn            net.Conn
	clhks           atomic.Value // closed hook, invoked after the conn is closed
	pshks           atomic.Value // pubsub hook, registered by the SetPubSubHooks
	queue           queue
	cache           CacheStore
	error           atomic.Pointer[errs]
	r               *bufio.Reader
	w               *bufio.Writer
	close           chan struct{}
	onInvalidations func([]RedisMessage)
	r2psFn          func(context.Context) (p *pipe, err error) // func to build pipe for resp2 pubsub
	r2pipe          *pipe                                      // internal pipe for resp2 pubsub only
	ssubs           *subs                                      // pubsub smessage subscriptions
	nsubs           *subs                                      // pubsub  message subscriptions
	psubs           *subs                                      // pubsub pmessage subscriptions
	pingTimer       *time.Timer                                // timer for background ping
	info            map[string]RedisMessage
	timeout         time.Duration
	pinggap         time.Duration
	maxFlushDelay   time.Duration
	r2mu            sync.Mutex
	wrCounter       atomic.Uint64
	version         int32
	blcksig         int32
	state           int32
	bgState         int32
	r2ps            bool // identify this pipe is used for resp2 pubsub or not
	noNoDelay       bool
<<<<<<< HEAD
	lftm            time.Duration // lifetime
	lftmTimer       *time.Timer   // lifetime timer
=======
	optIn           bool
>>>>>>> 9c59b24e
}

type pipeFn func(ctx context.Context, connFn func(ctx context.Context) (net.Conn, error), option *ClientOption) (p *pipe, err error)

func newPipe(ctx context.Context, connFn func(ctx context.Context) (net.Conn, error), option *ClientOption) (p *pipe, err error) {
	return _newPipe(ctx, connFn, option, false, false)
}

func newPipeNoBg(ctx context.Context, connFn func(context.Context) (net.Conn, error), option *ClientOption) (p *pipe, err error) {
	return _newPipe(ctx, connFn, option, false, true)
}

func _newPipe(ctx context.Context, connFn func(context.Context) (net.Conn, error), option *ClientOption, r2ps, nobg bool) (p *pipe, err error) {
	conn, err := connFn(ctx)
	if err != nil {
		return nil, err
	}
	p = &pipe{
		conn: conn,
		r:    bufio.NewReaderSize(conn, option.ReadBufferEachConn),
		w:    bufio.NewWriterSize(conn, option.WriteBufferEachConn),

		timeout:       option.ConnWriteTimeout,
		pinggap:       option.Dialer.KeepAlive,
		maxFlushDelay: option.MaxFlushDelay,
		noNoDelay:     option.DisableTCPNoDelay,

		r2ps:  r2ps,
		optIn: isOptIn(option.ClientTrackingOptions),
	}
	if !nobg {
		p.queue = newRing(option.RingScaleEachConn)
		p.nsubs = newSubs()
		p.psubs = newSubs()
		p.ssubs = newSubs()
		p.close = make(chan struct{})
	}
	if !r2ps {
		p.r2psFn = func(ctx context.Context) (p *pipe, err error) {
			return _newPipe(ctx, connFn, option, true, nobg)
		}
	}
	if !nobg && !option.DisableCache {
		cacheStoreFn := option.NewCacheStoreFn
		if cacheStoreFn == nil {
			cacheStoreFn = newLRU
		}
		p.cache = cacheStoreFn(CacheStoreOption{CacheSizeEachConn: option.CacheSizeEachConn})
	}
	p.pshks.Store(emptypshks)
	p.clhks.Store(emptyclhks)

	username := option.Username
	password := option.Password
	if option.AuthCredentialsFn != nil {
		authCredentialsContext := AuthCredentialsContext{
			Address: conn.RemoteAddr(),
		}
		authCredentials, err := option.AuthCredentialsFn(authCredentialsContext)
		if err != nil {
			p.Close()
			return nil, err
		}
		username = authCredentials.Username
		password = authCredentials.Password
	}

	helloCmd := []string{"HELLO", "3"}
	if password != "" && username == "" {
		helloCmd = append(helloCmd, "AUTH", "default", password)
	} else if username != "" {
		helloCmd = append(helloCmd, "AUTH", username, password)
	}
	if option.ClientName != "" {
		helloCmd = append(helloCmd, "SETNAME", option.ClientName)
	}

	init := make([][]string, 0, 5)
	if option.ClientTrackingOptions == nil {
		init = append(init, helloCmd, []string{"CLIENT", "TRACKING", "ON", "OPTIN"})
	} else {
		init = append(init, helloCmd, append([]string{"CLIENT", "TRACKING", "ON"}, option.ClientTrackingOptions...))
	}
	if option.DisableCache {
		init = init[:1]
	}
	if option.SelectDB != 0 {
		init = append(init, []string{"SELECT", strconv.Itoa(option.SelectDB)})
	}
	if option.ReplicaOnly && option.Sentinel.MasterSet == "" {
		init = append(init, []string{"READONLY"})
	}
	if option.ClientNoTouch {
		init = append(init, []string{"CLIENT", "NO-TOUCH", "ON"})
	}
	if option.ClientNoEvict {
		init = append(init, []string{"CLIENT", "NO-EVICT", "ON"})
	}

	addClientSetInfoCmds := true
	if len(option.ClientSetInfo) == 2 {
		init = append(init, []string{"CLIENT", "SETINFO", "LIB-NAME", option.ClientSetInfo[0]}, []string{"CLIENT", "SETINFO", "LIB-VER", option.ClientSetInfo[1]})
	} else if option.ClientSetInfo == nil {
		init = append(init, []string{"CLIENT", "SETINFO", "LIB-NAME", LibName}, []string{"CLIENT", "SETINFO", "LIB-VER", LibVer})
	} else {
		addClientSetInfoCmds = false
	}

	timeout := option.Dialer.Timeout
	if timeout <= 0 {
		timeout = DefaultDialTimeout
	}

	ctx, cancel := context.WithTimeout(ctx, timeout)
	defer cancel()

	r2 := option.AlwaysRESP2
	if !r2 && !r2ps {
		resp := p.DoMulti(ctx, cmds.NewMultiCompleted(init)...)
		defer resultsp.Put(resp)

		count := len(resp.s)
		if addClientSetInfoCmds {
			// skip error checking on the last CLIENT SETINFO
			count -= 2
		}

		for i, r := range resp.s[:count] {
			if i == 0 {
				p.info, err = r.AsMap()
			} else {
				err = r.Error()
			}
			if err != nil {
				if init[i][0] == "READONLY" {
					// ignore READONLY command error
					continue
				}
				if re, ok := err.(*RedisError); ok {
					if !r2 && noHello.MatchString(re.string()) {
						r2 = true
						continue
					} else if init[i][0] == "CLIENT" {
						err = fmt.Errorf("%s: %v\n%w", re.string(), init[i], ErrNoCache)
					} else if r2 {
						continue
					}
				}
				p.Close()
				return nil, err
			}
		}
	}
	if proto := p.info["proto"]; proto.intlen < 3 {
		r2 = true
	}
	if !r2 && !r2ps {
		if ver, ok := p.info["version"]; ok {
			if v := strings.Split(ver.string(), "."); len(v) != 0 {
				vv, _ := strconv.ParseInt(v[0], 10, 32)
				p.version = int32(vv)
			}
		}
		p.onInvalidations = option.OnInvalidations
	} else {
		if !option.DisableCache {
			p.Close()
			return nil, ErrNoCache
		}
		init = init[:0]
		if password != "" && username == "" {
			init = append(init, []string{"AUTH", password})
		} else if username != "" {
			init = append(init, []string{"AUTH", username, password})
		}
		helloIndex := len(init)
		init = append(init, []string{"HELLO", "2"})
		if option.ClientName != "" {
			init = append(init, []string{"CLIENT", "SETNAME", option.ClientName})
		}
		if option.SelectDB != 0 {
			init = append(init, []string{"SELECT", strconv.Itoa(option.SelectDB)})
		}
		if option.ReplicaOnly && option.Sentinel.MasterSet == "" {
			init = append(init, []string{"READONLY"})
		}
		if option.ClientNoTouch {
			init = append(init, []string{"CLIENT", "NO-TOUCH", "ON"})
		}
		if option.ClientNoEvict {
			init = append(init, []string{"CLIENT", "NO-EVICT", "ON"})
		}

		addClientSetInfoCmds := true
		if len(option.ClientSetInfo) == 2 {
			init = append(init, []string{"CLIENT", "SETINFO", "LIB-NAME", option.ClientSetInfo[0]}, []string{"CLIENT", "SETINFO", "LIB-VER", option.ClientSetInfo[1]})
		} else if option.ClientSetInfo == nil {
			init = append(init, []string{"CLIENT", "SETINFO", "LIB-NAME", LibName}, []string{"CLIENT", "SETINFO", "LIB-VER", LibVer})
		} else {
			addClientSetInfoCmds = false
		}

		p.version = 5
		if len(init) != 0 {
			resp := p.DoMulti(ctx, cmds.NewMultiCompleted(init)...)
			defer resultsp.Put(resp)

			count := len(resp.s)
			if addClientSetInfoCmds {
				// skip error checking on the last CLIENT SETINFO
				count -= 2
			}

			for i, r := range resp.s[:count] {
				if init[i][0] == "READONLY" {
					// ignore READONLY command error
					continue
				}
				if err = r.Error(); err != nil {
					if re, ok := err.(*RedisError); ok && noHello.MatchString(re.string()) {
						continue
					}
					p.Close()
					return nil, err
				}
				if i == helloIndex {
					p.info, err = r.AsMap()
				}
			}
		}
	}
	if !nobg {
		if p.onInvalidations != nil || option.AlwaysPipelining {
			p.background()
		}
		if p.timeout > 0 && p.pinggap > 0 {
			p.backgroundPing()
		}
	}
	if option.ConnLifetime > 0 {
		p.lftm = option.ConnLifetime
		p.lftmTimer = time.AfterFunc(option.ConnLifetime, p.expired)
	}
	return p, nil
}

func (p *pipe) background() {
	if p.queue != nil {
		atomic.CompareAndSwapInt32(&p.state, 0, 1)
		if atomic.CompareAndSwapInt32(&p.bgState, 0, 1) {
			go p._background()
		}
	}
}

func (p *pipe) _exit(err error) {
	p.error.CompareAndSwap(nil, &errs{error: err})
	atomic.CompareAndSwapInt32(&p.state, 1, 2) // stop accepting new requests
	_ = p.conn.Close()                         // force both read & write goroutine to exit
	p.StopTimer()
	p.clhks.Load().(func(error))(err)
}

func disableNoDelay(conn net.Conn) {
	if c, ok := conn.(*tls.Conn); ok {
		conn = c.NetConn()
	}
	if c, ok := conn.(*net.TCPConn); ok {
		c.SetNoDelay(false)
	}
}

func (p *pipe) _background() {
	p.conn.SetDeadline(time.Time{})
	if p.noNoDelay {
		disableNoDelay(p.conn)
	}
	go func() {
		p._exit(p._backgroundWrite())
		close(p.close)
	}()
	{
		p._exit(p._backgroundRead())
		select {
		case <-p.close:
		default:
			p.incrWaits()
			go func() {
				<-p.queue.PutOne(cmds.PingCmd) // avoid _backgroundWrite hanging at p.queue.WaitForWrite()
				p.decrWaits()
			}()
		}
	}
	if p.pingTimer != nil {
		p.pingTimer.Stop()
	}
	err := p.Error()
	p.nsubs.Close()
	p.psubs.Close()
	p.ssubs.Close()
	if old := p.pshks.Swap(emptypshks).(*pshks); old.close != nil {
		old.close <- err
		close(old.close)
	}

	var (
		resps []RedisResult
		ch    chan RedisResult
		cond  *sync.Cond
	)

	// clean up cache and free pending calls
	if p.cache != nil {
		p.cache.Close(ErrDoCacheAborted)
	}
	if p.onInvalidations != nil {
		p.onInvalidations(nil)
	}

	resp := newErrResult(err)
	for p.loadWaits() != 0 {
		select {
		case <-p.close: // p.queue.NextWriteCmd() can only be called after _backgroundWrite
			_, _, _ = p.queue.NextWriteCmd()
		default:
		}
		if _, _, ch, resps, cond = p.queue.NextResultCh(); ch != nil {
			for i := range resps {
				resps[i] = resp
			}
			ch <- resp
			cond.L.Unlock()
			cond.Signal()
		} else {
			cond.L.Unlock()
			cond.Signal()
			runtime.Gosched()
		}
	}
	<-p.close
	atomic.StoreInt32(&p.state, 4)
}

func (p *pipe) _backgroundWrite() (err error) {
	var (
		ones  = make([]Completed, 1)
		multi []Completed
		ch    chan RedisResult

		flushDelay = p.maxFlushDelay
		flushStart = time.Time{}
	)

	for err == nil {
		if ones[0], multi, ch = p.queue.NextWriteCmd(); ch == nil {
			if flushDelay != 0 {
				flushStart = time.Now()
			}
			if p.w.Buffered() != 0 {
				if err = p.w.Flush(); err != nil {
					break
				}
			}
			ones[0], multi, ch = p.queue.WaitForWrite()
			if flushDelay != 0 && p.loadWaits() > 1 { // do not delay for sequential usage
				// Blocking commands are executed in dedicated client which is acquired from pool.
				// So, there is no sense to wait other commands to be written.
				// https://github.com/redis/rueidis/issues/379
				var blocked bool
				for i := 0; i < len(multi) && !blocked; i++ {
					blocked = multi[i].IsBlock()
				}
				if !blocked {
					time.Sleep(flushDelay - time.Since(flushStart)) // ref: https://github.com/redis/rueidis/issues/156
				}
			}
		}
		if ch != nil && multi == nil {
			multi = ones
		}
		for _, cmd := range multi {
			err = writeCmd(p.w, cmd.Commands())
			if cmd.IsUnsub() { // See https://github.com/redis/rueidis/pull/691
				err = writeCmd(p.w, cmds.PingCmd.Commands())
			}
		}
	}
	return
}

func (p *pipe) _backgroundRead() (err error) {
	var (
		msg   RedisMessage
		cond  *sync.Cond
		ones  = make([]Completed, 1)
		multi []Completed
		resps []RedisResult
		ch    chan RedisResult
		ff    int // fulfilled count
		skip  int // skip rest push messages
		ver   = p.version
		prply bool // push reply
		unsub bool // unsubscribe notification

		skipUnsubReply bool // if unsubscribe is replied

		r2ps = p.r2ps
	)

	defer func() {
		resp := newErrResult(err)
		if err != nil && ff < len(multi) {
			for ; ff < len(resps); ff++ {
				resps[ff] = resp
			}
			ch <- resp
			cond.L.Unlock()
			cond.Signal()
		}
	}()

	for {
		if msg, err = readNextMessage(p.r); err != nil {
			return
		}
		if msg.typ == '>' || (r2ps && len(msg.values()) != 0 && msg.values()[0].string() != "pong") {
			if prply, unsub = p.handlePush(msg.values()); !prply {
				continue
			}
			if skip > 0 {
				skip--
				prply = false
				unsub = false
				continue
			}
		} else if ver == 6 && len(msg.values()) != 0 {
			// This is a workaround for Redis 6's broken invalidation protocol: https://github.com/redis/redis/issues/8935
			// When Redis 6 handles MULTI, MGET, or other multi-keys command,
			// it will send invalidation message immediately if it finds the keys are expired, thus causing the multi-keys command response to be broken.
			// We fix this by fetching the next message and patch it back to the response.
			i := 0
			for j, v := range msg.values() {
				if v.typ == '>' {
					p.handlePush(v.values())
				} else {
					if i != j {
						msg.values()[i] = v
					}
					i++
				}
			}
			for ; i < len(msg.values()); i++ {
				if msg.values()[i], err = readNextMessage(p.r); err != nil {
					return
				}
			}
		}
		if ff == len(multi) {
			ff = 0
			ones[0], multi, ch, resps, cond = p.queue.NextResultCh() // ch should not be nil, otherwise it must be a protocol bug
			if ch == nil {
				cond.L.Unlock()
				// Redis will send sunsubscribe notification proactively in the event of slot migration.
				// We should ignore them and go fetch next message.
				// We also treat all the other unsubscribe notifications just like sunsubscribe,
				// so that we don't need to track how many channels we have subscribed to deal with wildcard unsubscribe command
				// See https://github.com/redis/rueidis/pull/691
				if unsub {
					prply = false
					unsub = false
					continue
				}
				if skipUnsubReply && isUnsubReply(&msg) {
					skipUnsubReply = false
					continue
				}
				panic(protocolbug)
			}
			if multi == nil {
				multi = ones
			}
		} else if ff >= 4 && len(msg.values()) >= 2 && multi[0].IsOptIn() { // if unfulfilled multi commands are lead by opt-in and get success response
			now := time.Now()
			if cacheable := Cacheable(multi[ff-1]); cacheable.IsMGet() {
				cc := cmds.MGetCacheCmd(cacheable)
				msgs := msg.values()[len(msg.values())-1].values()
				for i, cp := range msgs {
					ck := cmds.MGetCacheKey(cacheable, i)
					cp.attrs = cacheMark
					if pttl := msg.values()[i].intlen; pttl >= 0 {
						cp.setExpireAt(now.Add(time.Duration(pttl) * time.Millisecond).UnixMilli())
					}
					msgs[i].setExpireAt(p.cache.Update(ck, cc, cp))
				}
			} else {
				ck, cc := cmds.CacheKey(cacheable)
				ci := len(msg.values()) - 1
				cp := msg.values()[ci]
				cp.attrs = cacheMark
				if pttl := msg.values()[ci-1].intlen; pttl >= 0 {
					cp.setExpireAt(now.Add(time.Duration(pttl) * time.Millisecond).UnixMilli())
				}
				msg.values()[ci].setExpireAt(p.cache.Update(ck, cc, cp))
			}
		}
		if prply {
			// Redis will send sunsubscribe notification proactively in the event of slot migration.
			// We should ignore them and go fetch next message.
			// We also treat all the other unsubscribe notifications just like sunsubscribe,
			// so that we don't need to track how many channels we have subscribed to deal with wildcard unsubscribe command
			// See https://github.com/redis/rueidis/pull/691
			if unsub {
				prply = false
				unsub = false
				continue
			}
			prply = false
			unsub = false
			if !multi[ff].NoReply() {
				panic(protocolbug)
			}
			skip = len(multi[ff].Commands()) - 2
			msg = RedisMessage{} // override successful subscribe/unsubscribe response to empty
		} else if multi[ff].NoReply() && msg.string() == "QUEUED" {
			panic(multiexecsub)
		} else if multi[ff].IsUnsub() && !isUnsubReply(&msg) {
			// See https://github.com/redis/rueidis/pull/691
			skipUnsubReply = true
		} else if skipUnsubReply {
			// See https://github.com/redis/rueidis/pull/691
			if !isUnsubReply(&msg) {
				panic(protocolbug)
			}
			skipUnsubReply = false
			continue
		}
		resp := newResult(msg, err)
		if resps != nil {
			resps[ff] = resp
		}
		if ff++; ff == len(multi) {
			ch <- resp
			cond.L.Unlock()
			cond.Signal()
		}
	}
}

func (p *pipe) backgroundPing() {
	var prev, recv int32

	prev = p.loadRecvs()
	p.pingTimer = time.AfterFunc(p.pinggap, func() {
		var err error
		recv = p.loadRecvs()
		defer func() {
			if err == nil && p.Error() == nil {
				prev = p.loadRecvs()
				p.pingTimer.Reset(p.pinggap)
			}
		}()
		if recv != prev || atomic.LoadInt32(&p.blcksig) != 0 || (atomic.LoadInt32(&p.state) == 0 && p.loadWaits() != 0) {
			return
		}
		ch := make(chan error, 1)
		tm := time.NewTimer(p.timeout)
		go func() { ch <- p.Do(context.Background(), cmds.PingCmd).NonRedisError() }()
		select {
		case <-tm.C:
			err = os.ErrDeadlineExceeded
		case err = <-ch:
			tm.Stop()
		}
		if err != nil && atomic.LoadInt32(&p.blcksig) != 0 {
			err = nil
		}
		if err != nil && err != ErrClosing {
			p._exit(err)
		}
	})
}

func (p *pipe) handlePush(values []RedisMessage) (reply bool, unsubscribe bool) {
	if len(values) < 2 {
		return
	}
	// TODO: handle other push data
	// tracking-redir-broken
	// server-cpu-usage
	switch values[0].string() {
	case "invalidate":
		if p.cache != nil {
			if values[1].IsNil() {
				p.cache.Delete(nil)
			} else {
				p.cache.Delete(values[1].values())
			}
		}
		if p.onInvalidations != nil {
			if values[1].IsNil() {
				p.onInvalidations(nil)
			} else {
				p.onInvalidations(values[1].values())
			}
		}
	case "message":
		if len(values) >= 3 {
			m := PubSubMessage{Channel: values[1].string(), Message: values[2].string()}
			p.nsubs.Publish(values[1].string(), m)
			p.pshks.Load().(*pshks).hooks.OnMessage(m)
		}
	case "pmessage":
		if len(values) >= 4 {
			m := PubSubMessage{Pattern: values[1].string(), Channel: values[2].string(), Message: values[3].string()}
			p.psubs.Publish(values[1].string(), m)
			p.pshks.Load().(*pshks).hooks.OnMessage(m)
		}
	case "smessage":
		if len(values) >= 3 {
			m := PubSubMessage{Channel: values[1].string(), Message: values[2].string()}
			p.ssubs.Publish(values[1].string(), m)
			p.pshks.Load().(*pshks).hooks.OnMessage(m)
		}
	case "unsubscribe":
		p.nsubs.Unsubscribe(values[1].string())
		if len(values) >= 3 {
			p.pshks.Load().(*pshks).hooks.OnSubscription(PubSubSubscription{Kind: values[0].string(), Channel: values[1].string(), Count: values[2].intlen})
		}
		return true, true
	case "punsubscribe":
		p.psubs.Unsubscribe(values[1].string())
		if len(values) >= 3 {
			p.pshks.Load().(*pshks).hooks.OnSubscription(PubSubSubscription{Kind: values[0].string(), Channel: values[1].string(), Count: values[2].intlen})
		}
		return true, true
	case "sunsubscribe":
		p.ssubs.Unsubscribe(values[1].string())
		if len(values) >= 3 {
			p.pshks.Load().(*pshks).hooks.OnSubscription(PubSubSubscription{Kind: values[0].string(), Channel: values[1].string(), Count: values[2].intlen})
		}
		return true, true
	case "subscribe", "psubscribe", "ssubscribe":
		if len(values) >= 3 {
			p.pshks.Load().(*pshks).hooks.OnSubscription(PubSubSubscription{Kind: values[0].string(), Channel: values[1].string(), Count: values[2].intlen})
		}
		return true, false
	}
	return false, false
}

func (p *pipe) _r2pipe(ctx context.Context) (r2p *pipe) {
	p.r2mu.Lock()
	if p.r2pipe != nil {
		r2p = p.r2pipe
	} else {
		var err error
		if r2p, err = p.r2psFn(ctx); err != nil {
			r2p = epipeFn(err)
		} else {
			p.r2pipe = r2p
		}
	}
	p.r2mu.Unlock()
	return r2p
}

func (p *pipe) Receive(ctx context.Context, subscribe Completed, fn func(message PubSubMessage)) error {
	if p.nsubs == nil || p.psubs == nil || p.ssubs == nil {
		return p.Error()
	}

	if p.version < 6 && p.r2psFn != nil {
		return p._r2pipe(ctx).Receive(ctx, subscribe, fn)
	}

	cmds.CompletedCS(subscribe).Verify()

	var sb *subs
	cmd, args := subscribe.Commands()[0], subscribe.Commands()[1:]

	switch cmd {
	case "SUBSCRIBE":
		sb = p.nsubs
	case "PSUBSCRIBE":
		sb = p.psubs
	case "SSUBSCRIBE":
		sb = p.ssubs
	default:
		panic(wrongreceive)
	}

	if ch, cancel := sb.Subscribe(args); ch != nil {
		defer cancel()
		if err := p.Do(ctx, subscribe).Error(); err != nil {
			return err
		}
		if ctxCh := ctx.Done(); ctxCh == nil {
			for msg := range ch {
				fn(msg)
			}
		} else {
		next:
			select {
			case msg, ok := <-ch:
				if ok {
					fn(msg)
					goto next
				}
			case <-ctx.Done():
				return ctx.Err()
			}
		}
	}
	return p.Error()
}

func (p *pipe) CleanSubscriptions() {
	if atomic.LoadInt32(&p.blcksig) != 0 {
		p.Close()
	} else if atomic.LoadInt32(&p.state) == 1 {
		if p.version >= 7 {
			p.DoMulti(context.Background(), cmds.UnsubscribeCmd, cmds.PUnsubscribeCmd, cmds.SUnsubscribeCmd, cmds.DiscardCmd)
		} else {
			p.DoMulti(context.Background(), cmds.UnsubscribeCmd, cmds.PUnsubscribeCmd, cmds.DiscardCmd)
		}
	}
}

func (p *pipe) SetPubSubHooks(hooks PubSubHooks) <-chan error {
	if p.version < 6 && p.r2psFn != nil {
		return p._r2pipe(context.Background()).SetPubSubHooks(hooks)
	}
	if hooks.isZero() {
		if old := p.pshks.Swap(emptypshks).(*pshks); old.close != nil {
			close(old.close)
		}
		return nil
	}
	if hooks.OnMessage == nil {
		hooks.OnMessage = func(m PubSubMessage) {}
	}
	if hooks.OnSubscription == nil {
		hooks.OnSubscription = func(s PubSubSubscription) {}
	}
	ch := make(chan error, 1)
	if old := p.pshks.Swap(&pshks{hooks: hooks, close: ch}).(*pshks); old.close != nil {
		close(old.close)
	}
	if err := p.Error(); err != nil {
		if old := p.pshks.Swap(emptypshks).(*pshks); old.close != nil {
			old.close <- err
			close(old.close)
		}
	}
	if p.incrWaits() == 1 && atomic.LoadInt32(&p.state) == 0 {
		p.background()
	}
	p.decrWaits()
	return ch
}

func (p *pipe) SetOnCloseHook(fn func(error)) {
	p.clhks.Store(fn)
}

func (p *pipe) Info() map[string]RedisMessage {
	return p.info
}

func (p *pipe) Version() int {
	return int(p.version)
}

func (p *pipe) AZ() string {
	infoAvaliabilityZone := p.info["availability_zone"]
	return infoAvaliabilityZone.string()
}

func (p *pipe) Do(ctx context.Context, cmd Completed) (resp RedisResult) {
	if err := ctx.Err(); err != nil {
		return newErrResult(err)
	}

	cmds.CompletedCS(cmd).Verify()
	if cmd.IsBlock() {
		atomic.AddInt32(&p.blcksig, 1)
		defer func() {
			if resp.err == nil {
				atomic.AddInt32(&p.blcksig, -1)
			}
		}()
	}

	if cmd.NoReply() {
		if p.version < 6 && p.r2psFn != nil {
			return p._r2pipe(ctx).Do(ctx, cmd)
		}
	}
	waits := p.incrWaits() // if this is 1, and background worker is not started, no need to queue
	state := atomic.LoadInt32(&p.state)

	if state == 1 {
		goto queue
	}

	if state == 0 {
		if waits != 1 {
			goto queue
		}
		if cmd.NoReply() {
			p.background()
			goto queue
		}
		dl, ok := ctx.Deadline()
		if p.queue != nil && !ok && ctx.Done() != nil {
			p.background()
			goto queue
		}
		resp = p.syncDo(dl, ok, cmd)
	} else {
		resp = newErrResult(p.Error())
	}

	if left := p.decrWaitsAndIncrRecvs(); state == 0 && left != 0 {
		p.background()
	}
	return resp

queue:
	ch := p.queue.PutOne(cmd)
	if ctxCh := ctx.Done(); ctxCh == nil {
		resp = <-ch
	} else {
		select {
		case resp = <-ch:
		case <-ctxCh:
			goto abort
		}
	}
	p.decrWaitsAndIncrRecvs()
	return resp
abort:
	go func(ch chan RedisResult) {
		<-ch
		p.decrWaitsAndIncrRecvs()
	}(ch)
	return newErrResult(ctx.Err())
}

func (p *pipe) DoMulti(ctx context.Context, multi ...Completed) *redisresults {
	resp := resultsp.Get(len(multi), len(multi))
	if err := ctx.Err(); err != nil {
		for i := 0; i < len(resp.s); i++ {
			resp.s[i] = newErrResult(err)
		}
		return resp
	}

	cmds.CompletedCS(multi[0]).Verify()

	isOptIn := multi[0].IsOptIn() // len(multi) > 0 should have already been checked by upper layer
	noReply := 0

	for _, cmd := range multi {
		if cmd.NoReply() {
			noReply++
		}
	}

	if p.version < 6 && noReply != 0 {
		if noReply != len(multi) {
			for i := 0; i < len(resp.s); i++ {
				resp.s[i] = newErrResult(ErrRESP2PubSubMixed)
			}
			return resp
		} else if p.r2psFn != nil {
			resultsp.Put(resp)
			return p._r2pipe(ctx).DoMulti(ctx, multi...)
		}
	}

	for _, cmd := range multi {
		if cmd.IsBlock() {
			if noReply != 0 {
				for i := 0; i < len(resp.s); i++ {
					resp.s[i] = newErrResult(ErrBlockingPubSubMixed)
				}
				return resp
			}
			atomic.AddInt32(&p.blcksig, 1)
			defer func() {
				for _, r := range resp.s {
					if r.err != nil {
						return
					}
				}
				atomic.AddInt32(&p.blcksig, -1)
			}()
			break
		}
	}

	waits := p.incrWaits() // if this is 1, and background worker is not started, no need to queue
	state := atomic.LoadInt32(&p.state)

	if state == 1 {
		goto queue
	}

	if state == 0 {
		if waits != 1 {
			goto queue
		}
		if isOptIn || noReply != 0 {
			p.background()
			goto queue
		}
		dl, ok := ctx.Deadline()
		if p.queue != nil && !ok && ctx.Done() != nil {
			p.background()
			goto queue
		}
		p.syncDoMulti(dl, ok, resp.s, multi)
	} else {
		err := newErrResult(p.Error())
		for i := 0; i < len(resp.s); i++ {
			resp.s[i] = err
		}
	}
	if left := p.decrWaitsAndIncrRecvs(); state == 0 && left != 0 {
		p.background()
	}
	return resp

queue:
	ch := p.queue.PutMulti(multi, resp.s)
	if ctxCh := ctx.Done(); ctxCh == nil {
		<-ch
	} else {
		select {
		case <-ch:
		case <-ctxCh:
			goto abort
		}
	}
	p.decrWaitsAndIncrRecvs()
	return resp
abort:
	go func(resp *redisresults, ch chan RedisResult) {
		<-ch
		resultsp.Put(resp)
		p.decrWaitsAndIncrRecvs()
	}(resp, ch)
	resp = resultsp.Get(len(multi), len(multi))
	err := newErrResult(ctx.Err())
	for i := 0; i < len(resp.s); i++ {
		resp.s[i] = err
	}
	return resp
}

type MultiRedisResultStream = RedisResultStream

type RedisResultStream struct {
	p *pool
	w *pipe
	e error
	n int
}

// HasNext can be used in a for loop condition to check if a further WriteTo call is needed.
func (s *RedisResultStream) HasNext() bool {
	return s.n > 0 && s.e == nil
}

// Error returns the error happened when sending commands to redis or reading response from redis.
// Usually a user is not required to use this function because the error is also reported by the WriteTo.
func (s *RedisResultStream) Error() error {
	return s.e
}

// WriteTo reads a redis response from redis and then write it to the given writer.
// This function is not thread safe and should be called sequentially to read multiple responses.
// An io.EOF error will be reported if all responses are read.
func (s *RedisResultStream) WriteTo(w io.Writer) (n int64, err error) {
	if err = s.e; err == nil && s.n > 0 {
		var clean bool
		if n, err, clean = streamTo(s.w.r, w); !clean {
			s.e = err // err must not be nil in case of !clean
			s.n = 1
		}
		if s.n--; s.n == 0 {
			atomic.AddInt32(&s.w.blcksig, -1)
			s.w.decrWaits()
			if s.e == nil {
				s.e = io.EOF
			} else {
				s.w.Close()
			}
			s.p.Store(s.w)
		}
	}
	return n, err
}

func (p *pipe) DoStream(ctx context.Context, pool *pool, cmd Completed) RedisResultStream {
	cmds.CompletedCS(cmd).Verify()

	if err := ctx.Err(); err != nil {
		return RedisResultStream{e: err}
	}

	state := atomic.LoadInt32(&p.state)

	if state == 1 {
		panic("DoStream with auto pipelining is a bug")
	}

	if state == 0 {
		atomic.AddInt32(&p.blcksig, 1)
		waits := p.incrWaits()
		if waits != 1 {
			panic("DoStream with racing is a bug")
		}
		dl, ok := ctx.Deadline()
		if ok {
			if p.timeout > 0 && !cmd.IsBlock() {
				defaultDeadline := time.Now().Add(p.timeout)
				if dl.After(defaultDeadline) {
					dl = defaultDeadline
				}
			}
			p.conn.SetDeadline(dl)
		} else if p.timeout > 0 && !cmd.IsBlock() {
			p.conn.SetDeadline(time.Now().Add(p.timeout))
		} else {
			p.conn.SetDeadline(time.Time{})
		}
		_ = writeCmd(p.w, cmd.Commands())
		if err := p.w.Flush(); err != nil {
			p.error.CompareAndSwap(nil, &errs{error: err})
			p.conn.Close()
			p.background() // start the background worker to clean up goroutines
		} else {
			return RedisResultStream{p: pool, w: p, n: 1}
		}
	}
	atomic.AddInt32(&p.blcksig, -1)
	p.decrWaits()
	pool.Store(p)
	return RedisResultStream{e: p.Error()}
}

func (p *pipe) DoMultiStream(ctx context.Context, pool *pool, multi ...Completed) MultiRedisResultStream {
	for _, cmd := range multi {
		cmds.CompletedCS(cmd).Verify()
	}

	if err := ctx.Err(); err != nil {
		return RedisResultStream{e: err}
	}

	state := atomic.LoadInt32(&p.state)

	if state == 1 {
		panic("DoMultiStream with auto pipelining is a bug")
	}

	if state == 0 {
		atomic.AddInt32(&p.blcksig, 1)
		waits := p.incrWaits()
		if waits != 1 {
			panic("DoMultiStream with racing is a bug")
		}
		dl, ok := ctx.Deadline()
		if ok {
			if p.timeout > 0 {
				for _, cmd := range multi {
					if cmd.IsBlock() {
						p.conn.SetDeadline(dl)
						goto process
					}
				}
				defaultDeadline := time.Now().Add(p.timeout)
				if dl.After(defaultDeadline) {
					dl = defaultDeadline
				}
			}
			p.conn.SetDeadline(dl)
		} else if p.timeout > 0 {
			for _, cmd := range multi {
				if cmd.IsBlock() {
					p.conn.SetDeadline(time.Time{})
					goto process
				}
			}
			p.conn.SetDeadline(time.Now().Add(p.timeout))
		} else {
			p.conn.SetDeadline(time.Time{})
		}
	process:
		for _, cmd := range multi {
			_ = writeCmd(p.w, cmd.Commands())
		}
		if err := p.w.Flush(); err != nil {
			p.error.CompareAndSwap(nil, &errs{error: err})
			p.conn.Close()
			p.background() // start the background worker to clean up goroutines
		} else {
			return RedisResultStream{p: pool, w: p, n: len(multi)}
		}
	}
	atomic.AddInt32(&p.blcksig, -1)
	p.decrWaits()
	pool.Store(p)
	return RedisResultStream{e: p.Error()}
}

func (p *pipe) syncDo(dl time.Time, dlOk bool, cmd Completed) (resp RedisResult) {
	if dlOk {
		if p.timeout > 0 && !cmd.IsBlock() {
			defaultDeadline := time.Now().Add(p.timeout)
			if dl.After(defaultDeadline) {
				dl = defaultDeadline
				dlOk = false
			}
		}
		p.conn.SetDeadline(dl)
	} else if p.timeout > 0 && !cmd.IsBlock() {
		p.conn.SetDeadline(time.Now().Add(p.timeout))
	} else {
		p.conn.SetDeadline(time.Time{})
	}

	var msg RedisMessage
	err := flushCmd(p.w, cmd.Commands())
	if err == nil {
		msg, err = syncRead(p.r)
	}
	if err != nil {
		if dlOk && errors.Is(err, os.ErrDeadlineExceeded) {
			err = context.DeadlineExceeded
		}
		p.error.CompareAndSwap(nil, &errs{error: err})
		p.conn.Close()
		p.background() // start the background worker to clean up goroutines
	}
	return newResult(msg, err)
}

func (p *pipe) syncDoMulti(dl time.Time, dlOk bool, resp []RedisResult, multi []Completed) {
	if dlOk {
		if p.timeout > 0 {
			for _, cmd := range multi {
				if cmd.IsBlock() {
					p.conn.SetDeadline(dl)
					goto process
				}
			}
			defaultDeadline := time.Now().Add(p.timeout)
			if dl.After(defaultDeadline) {
				dl = defaultDeadline
				dlOk = false
			}
		}
		p.conn.SetDeadline(dl)
	} else if p.timeout > 0 {
		for _, cmd := range multi {
			if cmd.IsBlock() {
				p.conn.SetDeadline(time.Time{})
				goto process
			}
		}
		p.conn.SetDeadline(time.Now().Add(p.timeout))
	} else {
		p.conn.SetDeadline(time.Time{})
	}
process:
	var err error
	var msg RedisMessage
	for _, cmd := range multi {
		_ = writeCmd(p.w, cmd.Commands())
	}
	if err = p.w.Flush(); err != nil {
		goto abort
	}
	for i := 0; i < len(resp); i++ {
		if msg, err = syncRead(p.r); err != nil {
			goto abort
		}
		resp[i] = newResult(msg, err)
	}
	return
abort:
	if dlOk && errors.Is(err, os.ErrDeadlineExceeded) {
		err = context.DeadlineExceeded
	}
	p.error.CompareAndSwap(nil, &errs{error: err})
	p.conn.Close()
	p.background() // start the background worker to clean up goroutines
	for i := 0; i < len(resp); i++ {
		resp[i] = newErrResult(err)
	}
}

func syncRead(r *bufio.Reader) (m RedisMessage, err error) {
next:
	if m, err = readNextMessage(r); err != nil {
		return m, err
	}
	if m.typ == '>' {
		goto next
	}
	return m, nil
}

func (p *pipe) optInCmd() cmds.Completed {
	if p.optIn {
		return cmds.OptInCmd
	}
	return cmds.OptInNopCmd
}

func (p *pipe) DoCache(ctx context.Context, cmd Cacheable, ttl time.Duration) RedisResult {
	if p.cache == nil {
		return p.Do(ctx, Completed(cmd))
	}

	cmds.CacheableCS(cmd).Verify()

	if cmd.IsMGet() {
		return p.doCacheMGet(ctx, cmd, ttl)
	}
	ck, cc := cmds.CacheKey(cmd)
	now := time.Now()
	if v, entry := p.cache.Flight(ck, cc, ttl, now); v.typ != 0 {
		return newResult(v, nil)
	} else if entry != nil {
		return newResult(entry.Wait(ctx))
	}
	resp := p.DoMulti(
		ctx,
		p.optInCmd(),
		cmds.MultiCmd,
		cmds.NewCompleted([]string{"PTTL", ck}),
		Completed(cmd),
		cmds.ExecCmd,
	)
	defer resultsp.Put(resp)
	exec, err := resp.s[4].ToArray()
	if err != nil {
		if _, ok := err.(*RedisError); ok {
			err = ErrDoCacheAborted
			if preErr := resp.s[3].Error(); preErr != nil { // if {cmd} get a RedisError
				if _, ok := preErr.(*RedisError); ok {
					err = preErr
				}
			}
		}
		p.cache.Cancel(ck, cc, err)
		return newErrResult(err)
	}
	return newResult(exec[1], nil)
}

func (p *pipe) doCacheMGet(ctx context.Context, cmd Cacheable, ttl time.Duration) RedisResult {
	commands := cmd.Commands()
	keys := len(commands) - 1
	builder := cmds.NewBuilder(cmds.InitSlot)
	result := RedisResult{val: RedisMessage{typ: '*'}}
	mgetcc := cmds.MGetCacheCmd(cmd)
	if mgetcc[0] == 'J' {
		keys-- // the last one of JSON.MGET is a path, not a key
	}
	entries := entriesp.Get(keys, keys)
	defer entriesp.Put(entries)
	var now = time.Now()
	var rewrite cmds.Arbitrary
	for i, key := range commands[1 : keys+1] {
		v, entry := p.cache.Flight(key, mgetcc, ttl, now)
		if v.typ != 0 { // cache hit for one key
			if len(result.val.values()) == 0 {
				result.val.setValues(make([]RedisMessage, keys))

			}
			result.val.values()[i] = v
			continue
		}
		if entry != nil {
			entries.e[i] = entry // store entries for later entry.Wait() to avoid MGET deadlock each others.
			continue
		}
		if rewrite.IsZero() {
			rewrite = builder.Arbitrary(commands[0])
		}
		rewrite = rewrite.Args(key)
	}

	var partial []RedisMessage
	if !rewrite.IsZero() {
		var rewritten Completed
		var keys int
		if mgetcc[0] == 'J' { // rewrite JSON.MGET path
			rewritten = rewrite.Args(commands[len(commands)-1]).MultiGet()
			keys = len(rewritten.Commands()) - 2
		} else {
			rewritten = rewrite.MultiGet()
			keys = len(rewritten.Commands()) - 1
		}

		multi := make([]Completed, 0, keys+4)
		multi = append(multi, p.optInCmd(), cmds.MultiCmd)
		for _, key := range rewritten.Commands()[1 : keys+1] {
			multi = append(multi, builder.Pttl().Key(key).Build())
		}
		multi = append(multi, rewritten, cmds.ExecCmd)

		resp := p.DoMulti(ctx, multi...)
		defer resultsp.Put(resp)
		exec, err := resp.s[len(multi)-1].ToArray()
		if err != nil {
			if _, ok := err.(*RedisError); ok {
				err = ErrDoCacheAborted
				if preErr := resp.s[len(multi)-2].Error(); preErr != nil { // if {rewritten} get a RedisError
					if _, ok := preErr.(*RedisError); ok {
						err = preErr
					}
				}
			}
			for _, key := range rewritten.Commands()[1 : keys+1] {
				p.cache.Cancel(key, mgetcc, err)
			}
			return newErrResult(err)
		}
		defer func() {
			for _, cmd := range multi[2 : len(multi)-1] {
				cmds.PutCompleted(cmd)
			}
		}()
		last := len(exec) - 1
		if len(rewritten.Commands()) == len(commands) { // all cache miss
			return newResult(exec[last], nil)
		}
		partial = exec[last].values()
	} else { // all cache hit
		result.val.attrs = cacheMark
	}

	if len(result.val.values()) == 0 {
		result.val.setValues(make([]RedisMessage, keys))
	}
	for i, entry := range entries.e {
		v, err := entry.Wait(ctx)
		if err != nil {
			return newErrResult(err)
		}
		result.val.values()[i] = v
	}

	j := 0
	for _, ret := range partial {
		for ; j < len(result.val.values()); j++ {
			if result.val.values()[j].typ == 0 {
				result.val.values()[j] = ret
				break
			}
		}
	}
	return result
}

func (p *pipe) DoMultiCache(ctx context.Context, multi ...CacheableTTL) *redisresults {
	if p.cache == nil {
		commands := make([]Completed, len(multi))
		for i, ct := range multi {
			commands[i] = Completed(ct.Cmd)
		}
		return p.DoMulti(ctx, commands...)
	}

	cmds.CacheableCS(multi[0].Cmd).Verify()

	results := resultsp.Get(len(multi), len(multi))
	entries := entriesp.Get(len(multi), len(multi))
	defer entriesp.Put(entries)
	var missing []Completed
	now := time.Now()
	for _, ct := range multi {
		if ct.Cmd.IsMGet() {
			panic(panicmgetcsc)
		}
	}
	if cache, ok := p.cache.(*lru); ok {
		missed := cache.Flights(now, multi, results.s, entries.e)
		for _, i := range missed {
			ct := multi[i]
			ck, _ := cmds.CacheKey(ct.Cmd)
			missing = append(missing, p.optInCmd(), cmds.MultiCmd, cmds.NewCompleted([]string{"PTTL", ck}), Completed(ct.Cmd), cmds.ExecCmd)
		}
	} else {
		for i, ct := range multi {
			ck, cc := cmds.CacheKey(ct.Cmd)
			v, entry := p.cache.Flight(ck, cc, ct.TTL, now)
			if v.typ != 0 { // cache hit for one key
				results.s[i] = newResult(v, nil)
				continue
			}
			if entry != nil {
				entries.e[i] = entry // store entries for later entry.Wait() to avoid MGET deadlock each others.
				continue
			}
			missing = append(missing, p.optInCmd(), cmds.MultiCmd, cmds.NewCompleted([]string{"PTTL", ck}), Completed(ct.Cmd), cmds.ExecCmd)
		}
	}

	var resp *redisresults
	if len(missing) > 0 {
		resp = p.DoMulti(ctx, missing...)
		defer resultsp.Put(resp)
		for i := 4; i < len(resp.s); i += 5 {
			if err := resp.s[i].Error(); err != nil {
				if _, ok := err.(*RedisError); ok {
					err = ErrDoCacheAborted
					if preErr := resp.s[i-1].Error(); preErr != nil { // if {cmd} get a RedisError
						if _, ok := preErr.(*RedisError); ok {
							err = preErr
						}
					}
				}
				ck, cc := cmds.CacheKey(Cacheable(missing[i-1]))
				p.cache.Cancel(ck, cc, err)
			}
		}
	}

	for i, entry := range entries.e {
		results.s[i] = newResult(entry.Wait(ctx))
	}

	if len(missing) == 0 {
		return results
	}

	j := 0
	for i := 4; i < len(resp.s); i += 5 {
		for ; j < len(results.s); j++ {
			if results.s[j].val.typ == 0 && results.s[j].err == nil {
				exec, err := resp.s[i].ToArray()
				if err != nil {
					if _, ok := err.(*RedisError); ok {
						err = ErrDoCacheAborted
						if preErr := resp.s[i-1].Error(); preErr != nil { // if {cmd} get a RedisError
							if _, ok := preErr.(*RedisError); ok {
								err = preErr
							}
						}
					}
					results.s[j] = newErrResult(err)
				} else {
					results.s[j] = newResult(exec[len(exec)-1], nil)
				}
				break
			}
		}
	}
	return results
}

// incrWaits increments the lower 32 bits (waits).
func (p *pipe) incrWaits() uint32 {
	// Increment the lower 32 bits (waits)
	return uint32(p.wrCounter.Add(1))
}

const (
	decrLo       = ^uint64(0)
	decrLoIncrHi = uint64(1<<32) - 1
)

// decrWaits decrements the lower 32 bits (waits).
func (p *pipe) decrWaits() uint32 {
	// Decrement the lower 32 bits (waits)
	return uint32(p.wrCounter.Add(decrLo))
}

// decrWaitsAndIncrRecvs decrements the lower 32 bits (waits) and increments the upper 32 bits (recvs).
func (p *pipe) decrWaitsAndIncrRecvs() uint32 {
	newValue := p.wrCounter.Add(decrLoIncrHi)
	return uint32(newValue)
}

// loadRecvs loads the upper 32 bits (recvs).
func (p *pipe) loadRecvs() int32 {
	// Load the upper 32 bits (recvs)
	return int32(p.wrCounter.Load() >> 32)
}

// loadWaits loads the lower 32 bits (waits).
func (p *pipe) loadWaits() uint32 {
	// Load the lower 32 bits (waits)
	return uint32(p.wrCounter.Load())
}

func (p *pipe) Error() error {
	if err := p.error.Load(); err != nil {
		return err.error
	}
	return nil
}

func (p *pipe) Close() {
	p.error.CompareAndSwap(nil, errClosing)
	block := atomic.AddInt32(&p.blcksig, 1)
	waits := p.incrWaits()
	stopping1 := atomic.CompareAndSwapInt32(&p.state, 0, 2)
	stopping2 := atomic.CompareAndSwapInt32(&p.state, 1, 2)
	if p.queue != nil {
		if stopping1 && waits == 1 { // make sure there is no sync read
			p.background()
		}
		if block == 1 && (stopping1 || stopping2) { // make sure there is no block cmd
			p.incrWaits()
			ch := p.queue.PutOne(cmds.PingCmd)
			select {
			case <-ch:
				p.decrWaits()
			case <-time.After(time.Second):
				go func(ch chan RedisResult) {
					<-ch
					p.decrWaits()
				}(ch)
			}
		}
	}
	p.decrWaits()
	atomic.AddInt32(&p.blcksig, -1)
	if p.pingTimer != nil {
		p.pingTimer.Stop()
	}
	if p.conn != nil {
		p.conn.Close()
	}
	p.r2mu.Lock()
	if p.r2pipe != nil {
		p.r2pipe.Close()
	}
	p.r2mu.Unlock()
}

func (p *pipe) StopTimer() bool {
	if p.lftmTimer == nil {
		return true
	}
	return p.lftmTimer.Stop()
}

func (p *pipe) ResetTimer() bool {
	if p.lftmTimer == nil || p.Error() != nil {
		return true
	}
	return p.lftmTimer.Reset(p.lftm)
}

func (p *pipe) expired() {
	p.error.CompareAndSwap(nil, errExpired)
	p.Close()
}

type pshks struct {
	hooks PubSubHooks
	close chan error
}

var emptypshks = &pshks{
	hooks: PubSubHooks{
		OnMessage:      func(m PubSubMessage) {},
		OnSubscription: func(s PubSubSubscription) {},
	},
	close: nil,
}

var emptyclhks = func(error) {}

func deadFn() *pipe {
	dead := &pipe{state: 3}
	dead.error.Store(errClosing)
	dead.pshks.Store(emptypshks)
	dead.clhks.Store(emptyclhks)
	return dead
}

func epipeFn(err error) *pipe {
	dead := &pipe{state: 3}
	dead.error.Store(&errs{error: err})
	dead.pshks.Store(emptypshks)
	dead.clhks.Store(emptyclhks)
	return dead
}

const (
	protocolbug  = "protocol bug, message handled out of order"
	wrongreceive = "only SUBSCRIBE, SSUBSCRIBE, or PSUBSCRIBE command are allowed in Receive"
	multiexecsub = "SUBSCRIBE/UNSUBSCRIBE are not allowed in MULTI/EXEC block"
	panicmgetcsc = "MGET and JSON.MGET in DoMultiCache are not implemented, use DoCache instead"
)

var cacheMark = &(RedisMessage{})
var (
	errClosing = &errs{error: ErrClosing}
	errExpired = &errs{error: errConnExpired}
)

type errs struct{ error }<|MERGE_RESOLUTION|>--- conflicted
+++ resolved
@@ -90,12 +90,9 @@
 	bgState         int32
 	r2ps            bool // identify this pipe is used for resp2 pubsub or not
 	noNoDelay       bool
-<<<<<<< HEAD
 	lftm            time.Duration // lifetime
 	lftmTimer       *time.Timer   // lifetime timer
-=======
 	optIn           bool
->>>>>>> 9c59b24e
 }
 
 type pipeFn func(ctx context.Context, connFn func(ctx context.Context) (net.Conn, error), option *ClientOption) (p *pipe, err error)
