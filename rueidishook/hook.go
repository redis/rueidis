package rueidishook

import (
	"context"
	"time"

<<<<<<< HEAD
	"github.com/Datadog/rueidis"
	"github.com/Datadog/rueidis/internal/cmds"
=======
	"github.com/redis/rueidis"
>>>>>>> 65f705a8
)

var _ rueidis.Client = (*hookclient)(nil)

// Hook allows user to intercept rueidis.Client by using WithHook
type Hook interface {
	Do(client rueidis.Client, ctx context.Context, cmd rueidis.Completed) (resp rueidis.RedisResult)
	DoMulti(client rueidis.Client, ctx context.Context, multi ...rueidis.Completed) (resps []rueidis.RedisResult)
	DoCache(client rueidis.Client, ctx context.Context, cmd rueidis.Cacheable, ttl time.Duration) (resp rueidis.RedisResult)
	DoMultiCache(client rueidis.Client, ctx context.Context, multi ...rueidis.CacheableTTL) (resps []rueidis.RedisResult)
	Receive(client rueidis.Client, ctx context.Context, subscribe rueidis.Completed, fn func(msg rueidis.PubSubMessage)) (err error)
}

// WithHook wraps rueidis.Client with Hook and allows user to intercept rueidis.Client
func WithHook(client rueidis.Client, hook Hook) rueidis.Client {
	return &hookclient{client: client, hook: hook}
}

type hookclient struct {
	client rueidis.Client
	hook   Hook
}

func (c *hookclient) B() rueidis.Builder {
	return c.client.B()
}

func (c *hookclient) Do(ctx context.Context, cmd rueidis.Completed) (resp rueidis.RedisResult) {
	return c.hook.Do(c.client, ctx, cmd)
}

func (c *hookclient) DoMulti(ctx context.Context, multi ...rueidis.Completed) (resp []rueidis.RedisResult) {
	return c.hook.DoMulti(c.client, ctx, multi...)
}

func (c *hookclient) DoCache(ctx context.Context, cmd rueidis.Cacheable, ttl time.Duration) (resp rueidis.RedisResult) {
	return c.hook.DoCache(c.client, ctx, cmd, ttl)
}

func (c *hookclient) DoMultiCache(ctx context.Context, multi ...rueidis.CacheableTTL) (resps []rueidis.RedisResult) {
	return c.hook.DoMultiCache(c.client, ctx, multi...)
}

func (c *hookclient) Dedicated(fn func(rueidis.DedicatedClient) error) (err error) {
	return c.client.Dedicated(func(client rueidis.DedicatedClient) error {
		return fn(&dedicated{client: &extended{DedicatedClient: client}, hook: c.hook})
	})
}

func (c *hookclient) Dedicate() (rueidis.DedicatedClient, func()) {
	client, cancel := c.client.Dedicate()
	return &dedicated{client: &extended{DedicatedClient: client}, hook: c.hook}, cancel
}

func (c *hookclient) Receive(ctx context.Context, subscribe rueidis.Completed, fn func(msg rueidis.PubSubMessage)) (err error) {
	return c.hook.Receive(c.client, ctx, subscribe, fn)
}

func (c *hookclient) Nodes() map[string]rueidis.Client {
	nodes := c.client.Nodes()
	for addr, client := range nodes {
		nodes[addr] = &hookclient{client: client, hook: c.hook}
	}
	return nodes
}

func (c *hookclient) Close() {
	c.client.Close()
}

var _ rueidis.DedicatedClient = (*dedicated)(nil)

type dedicated struct {
	client *extended
	hook   Hook
}

func (d *dedicated) B() rueidis.Builder {
	return d.client.B()
}

func (d *dedicated) Do(ctx context.Context, cmd rueidis.Completed) (resp rueidis.RedisResult) {
	return d.hook.Do(d.client, ctx, cmd)
}

func (d *dedicated) DoMulti(ctx context.Context, multi ...rueidis.Completed) (resp []rueidis.RedisResult) {
	return d.hook.DoMulti(d.client, ctx, multi...)
}

func (d *dedicated) Receive(ctx context.Context, subscribe rueidis.Completed, fn func(msg rueidis.PubSubMessage)) (err error) {
	return d.hook.Receive(d.client, ctx, subscribe, fn)
}

func (d *dedicated) SetPubSubHooks(hooks rueidis.PubSubHooks) <-chan error {
	return d.client.SetPubSubHooks(hooks)
}

func (d *dedicated) Close() {
	d.client.Close()
}

var _ rueidis.Client = (*extended)(nil)

type extended struct {
	rueidis.DedicatedClient
}

func (e *extended) DoCache(ctx context.Context, cmd rueidis.Cacheable, ttl time.Duration) (resp rueidis.RedisResult) {
	panic("DoCache() is not allowed with rueidis.DedicatedClient")
}

func (e *extended) DoMultiCache(ctx context.Context, multi ...rueidis.CacheableTTL) (resp []rueidis.RedisResult) {
	panic("DoMultiCache() is not allowed with rueidis.DedicatedClient")
}

func (e *extended) Dedicated(fn func(rueidis.DedicatedClient) error) (err error) {
	panic("Dedicated() is not allowed with rueidis.DedicatedClient")
}

func (e *extended) Dedicate() (client rueidis.DedicatedClient, cancel func()) {
	panic("Dedicate() is not allowed with rueidis.DedicatedClient")
}

func (e *extended) Nodes() map[string]rueidis.Client {
	panic("Nodes() is not allowed with rueidis.DedicatedClient")
}<|MERGE_RESOLUTION|>--- conflicted
+++ resolved
@@ -4,12 +4,7 @@
 	"context"
 	"time"
 
-<<<<<<< HEAD
 	"github.com/Datadog/rueidis"
-	"github.com/Datadog/rueidis/internal/cmds"
-=======
-	"github.com/redis/rueidis"
->>>>>>> 65f705a8
 )
 
 var _ rueidis.Client = (*hookclient)(nil)
