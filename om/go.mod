module github.com/redis/rueidis/om

go 1.20

replace github.com/redis/rueidis => ../

require (
	github.com/oklog/ulid/v2 v2.1.0
<<<<<<< HEAD
	github.com/redis/rueidis v1.0.35
=======
	github.com/redis/rueidis v1.0.37
>>>>>>> d6aeb964
)

require golang.org/x/sys v0.19.0 // indirect<|MERGE_RESOLUTION|>--- conflicted
+++ resolved
@@ -6,11 +6,7 @@
 
 require (
 	github.com/oklog/ulid/v2 v2.1.0
-<<<<<<< HEAD
-	github.com/redis/rueidis v1.0.35
-=======
 	github.com/redis/rueidis v1.0.37
->>>>>>> d6aeb964
 )
 
 require golang.org/x/sys v0.19.0 // indirect