package rueidis

import (
	"bufio"
	"bytes"
	"context"
	"errors"
	"fmt"
	"io"
	"net"
	"os"
	"runtime"
	"strconv"
	"strings"
	"sync"
	"sync/atomic"
	"testing"
	"time"

	"github.com/redis/rueidis/internal/cmds"
)

type redisExpect struct {
	*redisMock
	err error
}

type redisMock struct {
	t    *testing.T
	buf  *bufio.Reader
	conn net.Conn
}

func (r *redisMock) ReadMessage() (RedisMessage, error) {
	m, err := readNextMessage(r.buf)
	if err != nil {
		return RedisMessage{}, err
	}
	return m, nil
}

func (r *redisMock) Expect(expected ...string) *redisExpect {
	if len(expected) == 0 {
		return &redisExpect{redisMock: r}
	}
	m, err := r.ReadMessage()
	if err != nil {
		return &redisExpect{redisMock: r, err: err}
	}
	if len(expected) != len(m.values()) {
		r.t.Fatalf("redismock receive unexpected command length: expected %v, got : %v", len(expected), m.values())
	}
	for i, expected := range expected {
		if m.values()[i].string() != expected {
			r.t.Fatalf("redismock receive unexpected command: expected %v, got : %v", expected, m.values()[i])
		}
	}
	return &redisExpect{redisMock: r}
}

func (r *redisExpect) ReplyString(replies ...string) *redisExpect {
	for _, reply := range replies {
		if r.err == nil {
			r.Reply(strmsg('+', reply))
		}
	}
	return r
}

func (r *redisExpect) ReplyBlobString(replies ...string) *redisExpect {
	for _, reply := range replies {
		if r.err == nil {
			r.Reply(strmsg('$', reply))
		}
	}
	return r
}

func (r *redisExpect) ReplyError(replies ...string) *redisExpect {
	for _, reply := range replies {
		if r.err == nil {
			r.Reply(strmsg('-', reply))
		}
	}
	return r
}

func (r *redisExpect) ReplyInteger(replies ...int64) *redisExpect {
	for _, reply := range replies {
		if r.err == nil {
			r.Reply(RedisMessage{typ: ':', intlen: reply})
		}
	}
	return r
}

func (r *redisExpect) Reply(replies ...RedisMessage) *redisExpect {
	for _, reply := range replies {
		if r.err == nil {
			r.err = write(r.conn, reply)
		}
	}
	return r
}

func (r *redisMock) Close() {
	r.conn.Close()
}

func write(o io.Writer, m RedisMessage) (err error) {
	_, err = o.Write([]byte{m.typ})
	switch m.typ {
	case '$':
		_, _ = o.Write(append([]byte(strconv.Itoa(len(m.string()))), '\r', '\n'))
		_, err = o.Write(append([]byte(m.string()), '\r', '\n'))
	case '+', '-', '_':
		_, err = o.Write(append([]byte(m.string()), '\r', '\n'))
	case ':':
		_, err = o.Write(append([]byte(strconv.FormatInt(m.intlen, 10)), '\r', '\n'))
	case '%', '>', '*':
		size := int64(len(m.values()))
		if m.typ == '%' {
			if size%2 != 0 {
				panic("map message with wrong value length")
			}
			size /= 2
		}
		_, err = o.Write(append([]byte(strconv.FormatInt(size, 10)), '\r', '\n'))
		for _, v := range m.values() {
			err = write(o, v)
		}
	default:
		panic("unimplemented write type")
	}
	return err
}

func setup(t *testing.T, option ClientOption) (*pipe, *redisMock, func(), func()) {
	if option.CacheSizeEachConn <= 0 {
		option.CacheSizeEachConn = DefaultCacheBytes
	}
	n1, n2 := net.Pipe()
	mock := &redisMock{
		t:    t,
		buf:  bufio.NewReader(n2),
		conn: n2,
	}
	go func() {
		mock.Expect("HELLO", "3").
			Reply(slicemsg(
				'%',
				[]RedisMessage{
					strmsg('+', "version"),
					strmsg('+', "6.0.0"),
					strmsg('+', "proto"),
					{typ: ':', intlen: 3},
				},
			))
		if option.ClientTrackingOptions != nil {
			mock.Expect(append([]string{"CLIENT", "TRACKING", "ON"}, option.ClientTrackingOptions...)...).
				ReplyString("OK")
		} else if !option.DisableCache {
			mock.Expect("CLIENT", "TRACKING", "ON", "OPTIN").
				ReplyString("OK")
		}
		mock.Expect("CLIENT", "SETINFO", "LIB-NAME", LibName).
			ReplyError("UNKNOWN COMMAND")
		mock.Expect("CLIENT", "SETINFO", "LIB-VER", LibVer).
			ReplyError("UNKNOWN COMMAND")
	}()
	p, err := newPipe(context.Background(), func(ctx context.Context) (net.Conn, error) { return n1, nil }, &option)
	if err != nil {
		t.Fatalf("pipe setup failed: %v", err)
	}
	if infoVersion := p.Info()["version"]; infoVersion.string() != "6.0.0" {
		t.Fatalf("pipe setup failed, unexpected hello response: %v", p.Info())
	}
	if version := p.Version(); version != 6 {
		t.Fatalf("pipe setup failed, unexpected version: %v", p.Version())
	}
	return p, mock, func() {
			go func() { mock.Expect("PING").ReplyString("OK") }()
			p.Close()
			mock.Close()
			for atomic.LoadInt32(&p.state) != 4 {
				t.Log("wait the pipe to be closed")
				time.Sleep(time.Millisecond * 100)
			}
		}, func() {
			n1.Close()
			n2.Close()
		}
}

func ExpectOK(t *testing.T, result RedisResult) {
	val, err := result.ToMessage()
	if err != nil {
		t.Errorf("unexpected error result: %v", err)
	}
	if str, _ := val.ToString(); str != "OK" {
		t.Errorf("unexpected result: %v", str)
	}
}

func TestNewPipe(t *testing.T) {
	defer ShouldNotLeaked(SetupLeakDetection())
	t.Run("Auth without Username", func(t *testing.T) {
		n1, n2 := net.Pipe()
		mock := &redisMock{buf: bufio.NewReader(n2), conn: n2, t: t}
		go func() {
			mock.Expect("HELLO", "3", "AUTH", "default", "pa", "SETNAME", "cn").
				Reply(slicemsg(
					'%',
					[]RedisMessage{
						strmsg('+', "proto"),
						{typ: ':', intlen: 3},
						strmsg('+', "availability_zone"),
						strmsg('+', "us-west-1a"),
					},
				))
			mock.Expect("CLIENT", "TRACKING", "ON", "OPTIN").
				ReplyString("OK")
			mock.Expect("SELECT", "1").
				ReplyString("OK")
			mock.Expect("CLIENT", "NO-TOUCH", "ON").
				ReplyString("OK")
			mock.Expect("CLIENT", "NO-EVICT", "ON").
				ReplyString("OK")
			mock.Expect("CLIENT", "SETINFO", "LIB-NAME", "libname").
				ReplyString("OK")
			mock.Expect("CLIENT", "SETINFO", "LIB-VER", "1").
				ReplyString("OK")
		}()
		p, err := newPipe(context.Background(), func(ctx context.Context) (net.Conn, error) { return n1, nil }, &ClientOption{
			SelectDB:      1,
			Password:      "pa",
			ClientName:    "cn",
			ClientNoEvict: true,
			ClientSetInfo: []string{"libname", "1"},
			ClientNoTouch: true,
		})
		if err != nil {
			t.Fatalf("pipe setup failed: %v", err)
		}
		go func() { mock.Expect("PING").ReplyString("OK") }()
		if p.AZ() != "us-west-1a" {
			t.Fatalf("unexpected az: %v", p.AZ())
		}
		p.Close()
		mock.Close()
		n1.Close()
		n2.Close()
	})
	t.Run("AlwaysRESP2", func(t *testing.T) {
		n1, n2 := net.Pipe()
		mock := &redisMock{buf: bufio.NewReader(n2), conn: n2, t: t}
		go func() {
			mock.Expect("AUTH", "pa").
				ReplyString("OK")
			mock.Expect("HELLO", "2").
				Reply(slicemsg(
					'*',
					[]RedisMessage{
						strmsg('+', "proto"),
						{typ: ':', intlen: 2},
						strmsg('+', "availability_zone"),
						strmsg('+', "us-west-1a"),
					},
				))
			mock.Expect("CLIENT", "SETNAME", "cn").
				ReplyString("OK")
			mock.Expect("SELECT", "1").
				ReplyString("OK")
			mock.Expect("CLIENT", "NO-TOUCH", "ON").
				ReplyString("OK")
			mock.Expect("CLIENT", "NO-EVICT", "ON").
				ReplyString("OK")
			mock.Expect("CLIENT", "SETINFO", "LIB-NAME", "libname").
				ReplyString("OK")
			mock.Expect("CLIENT", "SETINFO", "LIB-VER", "1").
				ReplyString("OK")
		}()
		p, err := newPipe(context.Background(), func(ctx context.Context) (net.Conn, error) { return n1, nil }, &ClientOption{
			SelectDB:      1,
			Password:      "pa",
			ClientName:    "cn",
			ClientNoEvict: true,
			ClientSetInfo: []string{"libname", "1"},
			ClientNoTouch: true,
			AlwaysRESP2:   true,
			DisableCache:  true,
		})
		if err != nil {
			t.Fatalf("pipe setup failed: %v", err)
		}
		go func() { mock.Expect("PING").ReplyString("OK") }()
		if p.AZ() != "us-west-1a" {
			t.Fatalf("unexpected az: %v", p.AZ())
		}
		p.Close()
		mock.Close()
		n1.Close()
		n2.Close()
	})
	t.Run("Auth with Username", func(t *testing.T) {
		n1, n2 := net.Pipe()
		mock := &redisMock{buf: bufio.NewReader(n2), conn: n2, t: t}
		go func() {
			mock.Expect("HELLO", "3", "AUTH", "ua", "pa", "SETNAME", "cn").
				Reply(slicemsg(
					'%',
					[]RedisMessage{
						strmsg('+', "proto"),
						{typ: ':', intlen: 3},
					},
				))
			mock.Expect("CLIENT", "TRACKING", "ON", "OPTIN").
				ReplyString("OK")
			mock.Expect("SELECT", "1").
				ReplyString("OK")
			mock.Expect("CLIENT", "SETINFO", "LIB-NAME", LibName).
				ReplyError("UNKNOWN COMMAND")
			mock.Expect("CLIENT", "SETINFO", "LIB-VER", LibVer).
				ReplyError("UNKNOWN COMMAND")
		}()
		p, err := newPipe(context.Background(), func(ctx context.Context) (net.Conn, error) { return n1, nil }, &ClientOption{
			SelectDB:   1,
			Username:   "ua",
			Password:   "pa",
			ClientName: "cn",
		})
		if err != nil {
			t.Fatalf("pipe setup failed: %v", err)
		}
		go func() { mock.Expect("PING").ReplyString("OK") }()
		if p.AZ() != "" {
			t.Fatalf("unexpected az: %v", p.AZ())
		}
		p.Close()
		mock.Close()
		n1.Close()
		n2.Close()
	})
	t.Run("Auth with Credentials Function", func(t *testing.T) {
		n1, n2 := net.Pipe()
		mock := &redisMock{buf: bufio.NewReader(n2), conn: n2, t: t}
		go func() {
			mock.Expect("HELLO", "3", "AUTH", "ua", "pa", "SETNAME", "cn").
				Reply(slicemsg(
					'%',
					[]RedisMessage{
						strmsg('+', "proto"),
						{typ: ':', intlen: 3},
					},
				))
			mock.Expect("CLIENT", "TRACKING", "ON", "OPTIN").
				ReplyString("OK")
			mock.Expect("SELECT", "1").
				ReplyString("OK")
			mock.Expect("CLIENT", "SETINFO", "LIB-NAME", LibName).
				ReplyError("UNKNOWN COMMAND")
			mock.Expect("CLIENT", "SETINFO", "LIB-VER", LibVer).
				ReplyError("UNKNOWN COMMAND")
		}()
		p, err := newPipe(context.Background(), func(ctx context.Context) (net.Conn, error) { return n1, nil }, &ClientOption{
			SelectDB: 1,
			AuthCredentialsFn: func(context AuthCredentialsContext) (AuthCredentials, error) {
				return AuthCredentials{
					Username: "ua",
					Password: "pa",
				}, nil
			},
			ClientName: "cn",
		})
		if err != nil {
			t.Fatalf("pipe setup failed: %v", err)
		}
		go func() { mock.Expect("PING").ReplyString("OK") }()
		p.Close()
		mock.Close()
		n1.Close()
		n2.Close()
	})
	t.Run("With ClientSideTrackingOptions", func(t *testing.T) {
		n1, n2 := net.Pipe()
		mock := &redisMock{buf: bufio.NewReader(n2), conn: n2, t: t}
		go func() {
			mock.Expect("HELLO", "3").
				Reply(slicemsg(
					'%',
					[]RedisMessage{
						strmsg('+', "proto"),
						{typ: ':', intlen: 3},
					},
				))
			mock.Expect("CLIENT", "TRACKING", "ON", "OPTIN", "NOLOOP").
				ReplyString("OK")
			mock.Expect("CLIENT", "SETINFO", "LIB-NAME", LibName).
				ReplyError("UNKNOWN COMMAND")
			mock.Expect("CLIENT", "SETINFO", "LIB-VER", LibVer).
				ReplyError("UNKNOWN COMMAND")
		}()
		p, err := newPipe(context.Background(), func(ctx context.Context) (net.Conn, error) { return n1, nil }, &ClientOption{
			ClientTrackingOptions: []string{"OPTIN", "NOLOOP"},
		})
		if err != nil {
			t.Fatalf("pipe setup failed: %v", err)
		}
		go func() { mock.Expect("PING").ReplyString("OK") }()
		p.Close()
		mock.Close()
		n1.Close()
		n2.Close()
	})
	t.Run("Init with ReplicaOnly", func(t *testing.T) {
		n1, n2 := net.Pipe()
		mock := &redisMock{buf: bufio.NewReader(n2), conn: n2, t: t}
		go func() {
			mock.Expect("HELLO", "3", "AUTH", "ua", "pa", "SETNAME", "cn").
				Reply(slicemsg(
					'%',
					[]RedisMessage{
						strmsg('+', "proto"),
						{typ: ':', intlen: 3},
					},
				))
			mock.Expect("CLIENT", "TRACKING", "ON", "OPTIN").
				ReplyString("OK")
			mock.Expect("SELECT", "1").
				ReplyString("OK")
			mock.Expect("READONLY").
				ReplyString("OK")
			mock.Expect("CLIENT", "SETINFO", "LIB-NAME", LibName).
				ReplyError("UNKNOWN COMMAND")
			mock.Expect("CLIENT", "SETINFO", "LIB-VER", LibVer).
				ReplyError("UNKNOWN COMMAND")
		}()
		p, err := newPipe(context.Background(), func(ctx context.Context) (net.Conn, error) { return n1, nil }, &ClientOption{
			SelectDB:    1,
			Username:    "ua",
			Password:    "pa",
			ClientName:  "cn",
			ReplicaOnly: true,
		})
		if err != nil {
			t.Fatalf("pipe setup failed: %v", err)
		}
		go func() { mock.Expect("PING").ReplyString("OK") }()
		p.Close()
		mock.Close()
		n1.Close()
		n2.Close()
	})
	t.Run("Init with ReplicaOnly ignores READONLY Error", func(t *testing.T) {
		n1, n2 := net.Pipe()
		mock := &redisMock{buf: bufio.NewReader(n2), conn: n2, t: t}
		go func() {
			mock.Expect("HELLO", "3", "AUTH", "ua", "pa", "SETNAME", "cn").
				Reply(slicemsg(
					'%',
					[]RedisMessage{
						strmsg('+', "proto"),
						{typ: ':', intlen: 3},
					},
				))
			mock.Expect("CLIENT", "TRACKING", "ON", "OPTIN").
				ReplyString("OK")
			mock.Expect("SELECT", "1").
				ReplyString("OK")
			mock.Expect("READONLY").
				ReplyError("This instance has cluster support disabled")
			mock.Expect("CLIENT", "SETINFO", "LIB-NAME", LibName).
				ReplyError("UNKNOWN COMMAND")
			mock.Expect("CLIENT", "SETINFO", "LIB-VER", LibVer).
				ReplyError("UNKNOWN COMMAND")
		}()
		p, err := newPipe(context.Background(), func(ctx context.Context) (net.Conn, error) { return n1, nil }, &ClientOption{
			SelectDB:    1,
			Username:    "ua",
			Password:    "pa",
			ClientName:  "cn",
			ReplicaOnly: true,
		})
		if err != nil {
			t.Fatalf("pipe setup failed: %v", err)
		}
		go func() { mock.Expect("PING").ReplyString("OK") }()
		p.Close()
		mock.Close()
		n1.Close()
		n2.Close()
	})
	t.Run("Network Error", func(t *testing.T) {
		n1, n2 := net.Pipe()
		n1.Close()
		n2.Close()
		if _, err := newPipe(context.Background(), func(ctx context.Context) (net.Conn, error) { return n1, nil }, &ClientOption{}); err != io.ErrClosedPipe {
			t.Fatalf("pipe setup should failed with io.ErrClosedPipe, but got %v", err)
		}
	})
	t.Run("Auth Credentials Function Error", func(t *testing.T) {
		n1, n2 := net.Pipe()
		mock := &redisMock{buf: bufio.NewReader(n2), conn: n2, t: t}
		go func() { mock.Expect("PING").ReplyString("OK") }()
		_, err := newPipe(context.Background(), func(ctx context.Context) (net.Conn, error) { return n1, nil }, &ClientOption{
			SelectDB: 1,
			AuthCredentialsFn: func(context AuthCredentialsContext) (AuthCredentials, error) {
				return AuthCredentials{}, fmt.Errorf("auth credential failure")
			},
			ClientName: "cn",
		})
		if err.Error() != "auth credential failure" {
			t.Fatalf("pipe setup failed: %v", err)
		}
		mock.Close()
		n1.Close()
		n2.Close()
	})
	t.Run("With DisableClientSetInfo", func(t *testing.T) {
		n1, n2 := net.Pipe()
		mock := &redisMock{buf: bufio.NewReader(n2), conn: n2, t: t}
		go func() {
			mock.Expect("HELLO", "3").
				Reply(slicemsg(
					'%',
					[]RedisMessage{
						strmsg('+', "proto"),
						{typ: ':', intlen: 3},
					},
				))
			mock.Expect("CLIENT", "TRACKING", "ON", "OPTIN").
				ReplyString("OK")
		}()
		p, err := newPipe(context.Background(), func(ctx context.Context) (net.Conn, error) { return n1, nil }, &ClientOption{
			ClientSetInfo: DisableClientSetInfo,
		})
		go func() {
			mock.Expect("PING").
				ReplyString("OK")
		}()
		if err != nil {
			t.Fatalf("pipe setup failed: %v", err)
		}
		p.Close()
		mock.Close()
		n1.Close()
		n2.Close()
	})
}

func TestNewRESP2Pipe(t *testing.T) {
	defer ShouldNotLeaked(SetupLeakDetection())
	t.Run("Without DisableCache", func(t *testing.T) {
		n1, n2 := net.Pipe()
		mock := &redisMock{buf: bufio.NewReader(n2), conn: n2, t: t}
		go func() {
			mock.Expect("HELLO", "3").
				ReplyError("ERR unknown command `HELLO`")
			mock.Expect("CLIENT", "TRACKING", "ON", "OPTIN").
				ReplyError("ERR unknown subcommand or wrong number of arguments for 'TRACKING'. Try CLIENT HELP")
			mock.Expect("CLIENT", "SETINFO", "LIB-NAME", LibName).
				ReplyError("UNKNOWN COMMAND")
			mock.Expect("CLIENT", "SETINFO", "LIB-VER", LibVer).
				ReplyError("UNKNOWN COMMAND")
			mock.Expect("PING").ReplyString("OK")
		}()
		if _, err := newPipe(context.Background(), func(ctx context.Context) (net.Conn, error) { return n1, nil }, &ClientOption{}); !errors.Is(err, ErrNoCache) {
			t.Fatalf("unexpected err: %v", err)
		}
		mock.Close()
		n1.Close()
		n2.Close()
	})
	t.Run("Without DisableCache 2", func(t *testing.T) {
		n1, n2 := net.Pipe()
		mock := &redisMock{buf: bufio.NewReader(n2), conn: n2, t: t}
		go func() {
			mock.Expect("HELLO", "3").
				ReplyError("ERR unknown command `HELLO`")
			mock.Expect("CLIENT", "TRACKING", "ON", "OPTIN").
				ReplyString("OK")
			mock.Expect("CLIENT", "SETINFO", "LIB-NAME", LibName).
				ReplyError("UNKNOWN COMMAND")
			mock.Expect("CLIENT", "SETINFO", "LIB-VER", LibVer).
				ReplyError("UNKNOWN COMMAND")
			mock.Expect("PING").ReplyString("OK")
		}()
		if _, err := newPipe(context.Background(), func(ctx context.Context) (net.Conn, error) { return n1, nil }, &ClientOption{}); !errors.Is(err, ErrNoCache) {
			t.Fatalf("unexpected err: %v", err)
		}
		mock.Close()
		n1.Close()
		n2.Close()
	})
	t.Run("With Hello Proto 2", func(t *testing.T) { // kvrocks version 2.2.0
		n1, n2 := net.Pipe()
		mock := &redisMock{buf: bufio.NewReader(n2), conn: n2, t: t}
		go func() {
			mock.Expect("HELLO", "3").
				Reply(slicemsg('*', []RedisMessage{
					strmsg('+', "server"),
					strmsg('+', "redis"),
					strmsg('+', "proto"),
					{typ: ':', intlen: 2},
					strmsg('+', "availability_zone"),
					strmsg('+', "us-west-1a"),
				}))
			mock.Expect("CLIENT", "SETINFO", "LIB-NAME", LibName).
				ReplyError("UNKNOWN COMMAND")
			mock.Expect("CLIENT", "SETINFO", "LIB-VER", LibVer).
				ReplyError("UNKNOWN COMMAND")
			mock.Expect("HELLO", "2").
				Reply(slicemsg('*', []RedisMessage{
					strmsg('+', "server"),
					strmsg('+', "redis"),
					strmsg('+', "proto"),
					{typ: ':', intlen: 2},
					strmsg('+', "availability_zone"),
					strmsg('+', "us-west-1a"),
				}))
			mock.Expect("CLIENT", "SETINFO", "LIB-NAME", LibName).
				ReplyError("UNKNOWN COMMAND")
			mock.Expect("CLIENT", "SETINFO", "LIB-VER", LibVer).
				ReplyError("UNKNOWN COMMAND")
		}()
		p, err := newPipe(context.Background(), func(ctx context.Context) (net.Conn, error) { return n1, nil }, &ClientOption{
			DisableCache: true,
		})
		if err != nil {
			t.Fatalf("pipe setup failed: %v", err)
		}
		if p.version >= 6 {
			t.Fatalf("unexpected p.version: %v", p.version)
		}
		if p.AZ() != "us-west-1a" {
			t.Fatalf("unexpected az: %v", p.AZ())
		}
		go func() { mock.Expect("PING").ReplyString("OK") }()
		p.Close()
		mock.Close()
		n1.Close()
		n2.Close()
	})
	t.Run("Auth without Username", func(t *testing.T) {
		n1, n2 := net.Pipe()
		mock := &redisMock{buf: bufio.NewReader(n2), conn: n2, t: t}
		go func() {
			mock.Expect("HELLO", "3", "AUTH", "default", "pa", "SETNAME", "cn").
				ReplyError("ERR unknown command `HELLO`")
			mock.Expect("SELECT", "1").
				ReplyError("ERR ACL")
			mock.Expect("CLIENT", "SETINFO", "LIB-NAME", LibName).
				ReplyError("UNKNOWN COMMAND")
			mock.Expect("CLIENT", "SETINFO", "LIB-VER", LibVer).
				ReplyError("UNKNOWN COMMAND")
			mock.Expect("AUTH", "pa").
				ReplyString("OK")
			mock.Expect("HELLO", "2").
				ReplyError("ERR unknown command `HELLO`")
			mock.Expect("CLIENT", "SETNAME", "cn").
				ReplyString("OK")
			mock.Expect("SELECT", "1").
				ReplyString("OK")
			mock.Expect("CLIENT", "SETINFO", "LIB-NAME", LibName).
				ReplyError("UNKNOWN COMMAND")
			mock.Expect("CLIENT", "SETINFO", "LIB-VER", LibVer).
				ReplyError("UNKNOWN COMMAND")
		}()
		p, err := newPipe(context.Background(), func(ctx context.Context) (net.Conn, error) { return n1, nil }, &ClientOption{
			SelectDB:     1,
			Password:     "pa",
			ClientName:   "cn",
			DisableCache: true,
		})
		if err != nil {
			t.Fatalf("pipe setup failed: %v", err)
		}
		if p.version >= 6 {
			t.Fatalf("unexpected p.version: %v", p.version)
		}
		go func() { mock.Expect("PING").ReplyString("OK") }()
		p.Close()
		mock.Close()
		n1.Close()
		n2.Close()
	})
	t.Run("Auth with Username", func(t *testing.T) {
		n1, n2 := net.Pipe()
		mock := &redisMock{buf: bufio.NewReader(n2), conn: n2, t: t}
		go func() {
			mock.Expect("HELLO", "3", "AUTH", "ua", "pa", "SETNAME", "cn").
				ReplyError("ERR unknown command `HELLO`")
			mock.Expect("SELECT", "1").
				ReplyError("ERR ACL")
			mock.Expect("CLIENT", "SETINFO", "LIB-NAME", LibName).
				ReplyError("UNKNOWN COMMAND")
			mock.Expect("CLIENT", "SETINFO", "LIB-VER", LibVer).
				ReplyError("UNKNOWN COMMAND")
			mock.Expect("AUTH", "ua", "pa").
				ReplyString("OK")
			mock.Expect("HELLO", "2").
				ReplyError("ERR unknown command `HELLO`")
			mock.Expect("CLIENT", "SETNAME", "cn").
				ReplyString("OK")
			mock.Expect("SELECT", "1").
				ReplyString("OK")
			mock.Expect("CLIENT", "SETINFO", "LIB-NAME", LibName).
				ReplyError("UNKNOWN COMMAND")
			mock.Expect("CLIENT", "SETINFO", "LIB-VER", LibVer).
				ReplyError("UNKNOWN COMMAND")
		}()
		p, err := newPipe(context.Background(), func(ctx context.Context) (net.Conn, error) { return n1, nil }, &ClientOption{
			SelectDB:     1,
			Username:     "ua",
			Password:     "pa",
			ClientName:   "cn",
			DisableCache: true,
		})
		if err != nil {
			t.Fatalf("pipe setup failed: %v", err)
		}
		if p.version >= 6 {
			t.Fatalf("unexpected p.version: %v", p.version)
		}
		go func() { mock.Expect("PING").ReplyString("OK") }()
		p.Close()
		mock.Close()
		n1.Close()
		n2.Close()
	})
	t.Run("Init with ReplicaOnly", func(t *testing.T) {
		n1, n2 := net.Pipe()
		mock := &redisMock{buf: bufio.NewReader(n2), conn: n2, t: t}
		go func() {
			mock.Expect("HELLO", "3", "AUTH", "default", "pa", "SETNAME", "cn").
				ReplyError("ERR unknown command `HELLO`")
			mock.Expect("SELECT", "1").
				ReplyError("ERR ACL")
			mock.Expect("READONLY").
				ReplyError("ERR ACL")
			mock.Expect("CLIENT", "SETINFO", "LIB-NAME", LibName).
				ReplyError("UNKNOWN COMMAND")
			mock.Expect("CLIENT", "SETINFO", "LIB-VER", LibVer).
				ReplyError("UNKNOWN COMMAND")
			mock.Expect("AUTH", "pa").
				ReplyString("OK")
			mock.Expect("HELLO", "2").
				ReplyError("ERR unknown command `HELLO`")
			mock.Expect("CLIENT", "SETNAME", "cn").
				ReplyString("OK")
			mock.Expect("SELECT", "1").
				ReplyString("OK")
			mock.Expect("READONLY").
				ReplyString("OK")
			mock.Expect("CLIENT", "SETINFO", "LIB-NAME", LibName).
				ReplyError("UNKNOWN COMMAND")
			mock.Expect("CLIENT", "SETINFO", "LIB-VER", LibVer).
				ReplyError("UNKNOWN COMMAND")
		}()
		p, err := newPipe(context.Background(), func(ctx context.Context) (net.Conn, error) { return n1, nil }, &ClientOption{
			SelectDB:     1,
			Password:     "pa",
			ClientName:   "cn",
			DisableCache: true,
			ReplicaOnly:  true,
		})
		if err != nil {
			t.Fatalf("pipe setup failed: %v", err)
		}
		if p.version >= 6 {
			t.Fatalf("unexpected p.version: %v", p.version)
		}
		go func() { mock.Expect("PING").ReplyString("OK") }()
		p.Close()
		mock.Close()
		n1.Close()
		n2.Close()
	})
	t.Run("Init with ReplicaOnly ignores READONLY error", func(t *testing.T) {
		n1, n2 := net.Pipe()
		mock := &redisMock{buf: bufio.NewReader(n2), conn: n2, t: t}
		go func() {
			mock.Expect("HELLO", "3", "AUTH", "default", "pa", "SETNAME", "cn").
				ReplyError("ERR unknown command `HELLO`")
			mock.Expect("SELECT", "1").
				ReplyError("ERR ACL")
			mock.Expect("READONLY").
				ReplyError("ERR ACL")
			mock.Expect("CLIENT", "SETINFO", "LIB-NAME", LibName).
				ReplyError("UNKNOWN COMMAND")
			mock.Expect("CLIENT", "SETINFO", "LIB-VER", LibVer).
				ReplyError("UNKNOWN COMMAND")
			mock.Expect("AUTH", "pa").
				ReplyString("OK")
			mock.Expect("HELLO", "2").
				ReplyError("ERR unknown command `HELLO`")
			mock.Expect("CLIENT", "SETNAME", "cn").
				ReplyString("OK")
			mock.Expect("SELECT", "1").
				ReplyString("OK")
			mock.Expect("READONLY").
				ReplyError("This instance has cluster support disabled")
			mock.Expect("CLIENT", "SETINFO", "LIB-NAME", LibName).
				ReplyError("UNKNOWN COMMAND")
			mock.Expect("CLIENT", "SETINFO", "LIB-VER", LibVer).
				ReplyError("UNKNOWN COMMAND")
		}()
		p, err := newPipe(context.Background(), func(ctx context.Context) (net.Conn, error) { return n1, nil }, &ClientOption{
			SelectDB:     1,
			Password:     "pa",
			ClientName:   "cn",
			DisableCache: true,
			ReplicaOnly:  true,
		})
		if err != nil {
			t.Fatalf("pipe setup failed: %v", err)
		}
		if p.version >= 6 {
			t.Fatalf("unexpected p.version: %v", p.version)
		}
		go func() { mock.Expect("PING").ReplyString("OK") }()
		p.Close()
		mock.Close()
		n1.Close()
		n2.Close()
	})
	t.Run("Network Error", func(t *testing.T) {
		n1, n2 := net.Pipe()
		mock := &redisMock{buf: bufio.NewReader(n2), conn: n2, t: t}
		go func() {
			mock.Expect("HELLO", "3", "AUTH", "ua", "pa", "SETNAME", "cn").
				ReplyError("ERR unknown command `HELLO`")
			mock.Expect("SELECT", "1").
				ReplyError("ERR ACL")
			mock.Expect("CLIENT", "SETINFO", "LIB-NAME", LibName).
				ReplyError("UNKNOWN COMMAND")
			mock.Expect("CLIENT", "SETINFO", "LIB-VER", LibVer).
				ReplyError("UNKNOWN COMMAND")
			n1.Close()
			n2.Close()
		}()
		_, err := newPipe(context.Background(), func(ctx context.Context) (net.Conn, error) { return n1, nil }, &ClientOption{
			SelectDB:     1,
			Username:     "ua",
			Password:     "pa",
			ClientName:   "cn",
			DisableCache: true,
		})
		if err != io.ErrClosedPipe {
			t.Fatalf("pipe setup should failed with io.ErrClosedPipe, but got %v", err)
		}
	})
	t.Run("With DisableClientSetInfo", func(t *testing.T) {
		n1, n2 := net.Pipe()
		mock := &redisMock{buf: bufio.NewReader(n2), conn: n2, t: t}
		go func() {
			mock.Expect("HELLO", "3").
				ReplyError("ERR unknown command `HELLO`")
			mock.Expect("HELLO", "2").
				ReplyError("ERR unknown command `HELLO`")
		}()
		p, err := newPipe(context.Background(), func(ctx context.Context) (net.Conn, error) { return n1, nil }, &ClientOption{
			DisableCache:  true,
			ClientSetInfo: DisableClientSetInfo,
		})
		if err != nil {
			t.Fatalf("pipe setup failed: %v", err)
		}
		if p.version >= 6 {
			t.Fatalf("unexpected p.version: %v", p.version)
		}
		go func() { mock.Expect("PING").ReplyString("OK") }()
		p.Close()
		mock.Close()
		n1.Close()
		n2.Close()
	})
}

func TestWriteSingleFlush(t *testing.T) {
	defer ShouldNotLeaked(SetupLeakDetection())
	p, mock, cancel, _ := setup(t, ClientOption{})
	defer cancel()
	go func() { mock.Expect("PING").ReplyString("OK") }()
	ExpectOK(t, p.Do(context.Background(), cmds.NewCompleted([]string{"PING"})))
}

func TestIgnoreOutOfBandDataDuringSyncMode(t *testing.T) {
	defer ShouldNotLeaked(SetupLeakDetection())
	p, mock, cancel, _ := setup(t, ClientOption{})
	defer cancel()
	go func() {
		mock.Expect("PING").Reply(strmsg('>', "This should be ignore")).ReplyString("OK")
	}()
	ExpectOK(t, p.Do(context.Background(), cmds.NewCompleted([]string{"PING"})))
}

func TestWriteSinglePipelineFlush(t *testing.T) {
	defer ShouldNotLeaked(SetupLeakDetection())
	p, mock, cancel, _ := setup(t, ClientOption{})
	defer cancel()
	times := 2000
	wg := sync.WaitGroup{}
	wg.Add(times)

	for i := 0; i < times; i++ {
		go func() {
			ExpectOK(t, p.Do(context.Background(), cmds.NewCompleted([]string{"PING"})))
		}()
	}
	for i := 0; i < times; i++ {
		mock.Expect("PING").ReplyString("OK")
	}
}

func TestWriteWithMaxFlushDelay(t *testing.T) {
	defer ShouldNotLeaked(SetupLeakDetection())
	p, mock, cancel, _ := setup(t, ClientOption{
		AlwaysPipelining: true,
		MaxFlushDelay:    20 * time.Microsecond,
	})
	defer cancel()
	times := 2000
	wg := sync.WaitGroup{}
	wg.Add(times)

	for i := 0; i < times; i++ {
		go func() {
			ExpectOK(t, p.Do(context.Background(), cmds.NewCompleted([]string{"PING"})))
		}()
	}
	for i := 0; i < times; i++ {
		mock.Expect("PING").ReplyString("OK")
	}
}

func TestBlockWriteWithNoMaxFlushDelay(t *testing.T) {
	defer ShouldNotLeaked(SetupLeakDetection())
	p, mock, cancel, _ := setup(t, ClientOption{
		AlwaysPipelining: true,
		MaxFlushDelay:    20 * time.Microsecond,
	})
	defer cancel()
	times := 2000
	wg := sync.WaitGroup{}
	wg.Add(times)

	for i := 0; i < times; i++ {
		go func() {
			for _, resp := range p.DoMulti(context.Background(),
				cmds.NewBlockingCompleted([]string{"PING"}),
				cmds.NewBlockingCompleted([]string{"PING"})).s {
				ExpectOK(t, resp)
			}
		}()
	}
	for i := 0; i < times; i++ {
		mock.Expect("PING").ReplyString("OK").Expect("PING").ReplyString("OK")
	}
}

func TestWriteMultiFlush(t *testing.T) {
	defer ShouldNotLeaked(SetupLeakDetection())
	p, mock, cancel, _ := setup(t, ClientOption{})
	defer cancel()
	go func() {
		mock.Expect("PING").Expect("PING").ReplyString("OK").ReplyString("OK")
	}()
	for _, resp := range p.DoMulti(context.Background(), cmds.NewCompleted([]string{"PING"}), cmds.NewCompleted([]string{"PING"})).s {
		ExpectOK(t, resp)
	}
}

func TestWriteMultiPipelineFlush(t *testing.T) {
	defer ShouldNotLeaked(SetupLeakDetection())
	p, mock, cancel, _ := setup(t, ClientOption{})
	defer cancel()
	times := 2000
	wg := sync.WaitGroup{}
	wg.Add(times)

	for i := 0; i < times; i++ {
		go func() {
			for _, resp := range p.DoMulti(context.Background(), cmds.NewCompleted([]string{"PING"}), cmds.NewCompleted([]string{"PING"})).s {
				ExpectOK(t, resp)
			}
		}()
	}

	for i := 0; i < times; i++ {
		mock.Expect("PING").Expect("PING").ReplyString("OK").ReplyString("OK")
	}
}

func TestDoStreamAutoPipelinePanic(t *testing.T) {
	defer ShouldNotLeaked(SetupLeakDetection())
	p, _, _, shutdown := setup(t, ClientOption{})
	p.background()
	defer func() {
		if msg := recover(); !strings.Contains(msg.(string), "bug") {
			t.Fatal("should panic")
		}
		shutdown()
	}()
	p.DoStream(context.Background(), nil, cmds.NewCompleted([]string{"PING"}))
}

func TestDoMultiStreamAutoPipelinePanic(t *testing.T) {
	defer ShouldNotLeaked(SetupLeakDetection())
	p, _, _, shutdown := setup(t, ClientOption{})
	p.background()
	defer func() {
		if msg := recover(); !strings.Contains(msg.(string), "bug") {
			t.Fatal("should panic")
		}
		shutdown()
	}()
	p.DoMultiStream(context.Background(), nil, cmds.NewCompleted([]string{"PING"}))
}

func TestDoStreamConcurrentPanic(t *testing.T) {
	defer ShouldNotLeaked(SetupLeakDetection())
	p, mock, _, shutdown := setup(t, ClientOption{})
	defer func() {
		if msg := recover(); !strings.Contains(msg.(string), "bug") {
			t.Fatal("should panic")
		}
		shutdown()
	}()
	go func() {
		mock.Expect("PING")
	}()
	p.DoStream(context.Background(), nil, cmds.NewCompleted([]string{"PING"}))
	p.DoStream(context.Background(), nil, cmds.NewCompleted([]string{"PING"}))
}

func TestDoMultiStreamConcurrentPanic(t *testing.T) {
	defer ShouldNotLeaked(SetupLeakDetection())
	p, mock, _, shutdown := setup(t, ClientOption{})
	defer func() {
		if msg := recover(); !strings.Contains(msg.(string), "bug") {
			t.Fatal("should panic")
		}
		shutdown()
	}()
	go func() {
		mock.Expect("PING")
	}()
	p.DoMultiStream(context.Background(), nil, cmds.NewCompleted([]string{"PING"}))
	p.DoMultiStream(context.Background(), nil, cmds.NewCompleted([]string{"PING"}))
}

func TestDoStreamRecycle(t *testing.T) {
	defer ShouldNotLeaked(SetupLeakDetection())
	p, mock, cancel, _ := setup(t, ClientOption{})
	defer cancel()
	go func() {
		mock.Expect("PING").ReplyString("OK")
	}()
	conns := newPool(1, nil, 0, 0, nil)
	s := p.DoStream(context.Background(), conns, cmds.NewCompleted([]string{"PING"}))
	buf := bytes.NewBuffer(nil)
	if err := s.Error(); err != nil {
		t.Errorf("unexpected err %v\n", err)
	}
	for s.HasNext() {
		n, err := s.WriteTo(buf)
		if err != nil {
			t.Errorf("unexpected err %v\n", err)
		}
		if n != 2 {
			t.Errorf("unexpected n %v\n", n)
		}
	}
	if buf.String() != "OK" {
		t.Errorf("unexpected result %v\n", buf.String())
	}
	if err := s.Error(); err != io.EOF {
		t.Errorf("unexpected err %v\n", err)
	}
	if w := conns.Acquire(context.Background()); w != p {
		t.Errorf("pipe is not recycled\n")
	}
}

type limitedbuffer struct {
	buf []byte
}

func (b *limitedbuffer) String() string {
	return string(b.buf)
}

func (b *limitedbuffer) Write(buf []byte) (n int, err error) {
	return n, err
}

func (b *limitedbuffer) ReadFrom(r io.Reader) (n int64, err error) {
	if n, err := r.Read(b.buf); err == nil {
		return int64(n), io.EOF
	} else {
		return int64(n), err
	}
}

func TestDoStreamRecycleDestinationFull(t *testing.T) {
	defer ShouldNotLeaked(SetupLeakDetection())
	p, mock, cancel, _ := setup(t, ClientOption{})
	defer cancel()
	go func() {
		mock.Expect("PING").ReplyBlobString("OK")
	}()
	conns := newPool(1, nil, 0, 0, nil)
	s := p.DoStream(context.Background(), conns, cmds.NewCompleted([]string{"PING"}))
	buf := &limitedbuffer{buf: make([]byte, 1)}
	if err := s.Error(); err != nil {
		t.Errorf("unexpected err %v\n", err)
	}
	for s.HasNext() {
		n, err := s.WriteTo(buf)
		if err != io.EOF {
			t.Errorf("unexpected err %v\n", err)
		}
		if n != 1 {
			t.Errorf("unexpected n %v\n", n)
		}
	}
	if buf.String() != "O" {
		t.Errorf("unexpected result %v\n", buf.String())
	}
	if err := s.Error(); err != io.EOF {
		t.Errorf("unexpected err %v\n", err)
	}
	if w := conns.Acquire(context.Background()); w != p {
		t.Errorf("pipe is not recycled\n")
	}
}

func TestDoMultiStreamRecycle(t *testing.T) {
	defer ShouldNotLeaked(SetupLeakDetection())
	p, mock, cancel, _ := setup(t, ClientOption{})
	defer cancel()
	go func() {
		mock.Expect("PING").Expect("PING").ReplyString("OK").ReplyString("OK")
	}()
	conns := newPool(1, nil, 0, 0, nil)
	s := p.DoMultiStream(context.Background(), conns, cmds.NewCompleted([]string{"PING"}), cmds.NewCompleted([]string{"PING"}))
	buf := bytes.NewBuffer(nil)
	if err := s.Error(); err != nil {
		t.Errorf("unexpected err %v\n", err)
	}
	for s.HasNext() {
		n, err := s.WriteTo(buf)
		if err != nil {
			t.Errorf("unexpected err %v\n", err)
		}
		if n != 2 {
			t.Errorf("unexpected n %v\n", n)
		}
	}
	if buf.String() != "OKOK" {
		t.Errorf("unexpected result %v\n", buf.String())
	}
	if err := s.Error(); err != io.EOF {
		t.Errorf("unexpected err %v\n", err)
	}
	if w := conns.Acquire(context.Background()); w != p {
		t.Errorf("pipe is not recycled\n")
	}
}

func TestDoMultiStreamRecycleDestinationFull(t *testing.T) {
	defer ShouldNotLeaked(SetupLeakDetection())
	p, mock, cancel, _ := setup(t, ClientOption{})
	defer cancel()
	go func() {
		mock.Expect("PING").Expect("PING").ReplyBlobString("OK").ReplyBlobString("OK")
	}()
	conns := newPool(1, nil, 0, 0, nil)
	s := p.DoMultiStream(context.Background(), conns, cmds.NewCompleted([]string{"PING"}), cmds.NewCompleted([]string{"PING"}))
	buf := &limitedbuffer{buf: make([]byte, 1)}
	if err := s.Error(); err != nil {
		t.Errorf("unexpected err %v\n", err)
	}
	for s.HasNext() {
		n, err := s.WriteTo(buf)
		if err != io.EOF {
			t.Errorf("unexpected err %v\n", err)
		}
		if n != 1 {
			t.Errorf("unexpected n %v\n", n)
		}
	}
	if buf.String() != "O" {
		t.Errorf("unexpected result %v\n", buf.String())
	}
	if err := s.Error(); err != io.EOF {
		t.Errorf("unexpected err %v\n", err)
	}
	if w := conns.Acquire(context.Background()); w != p {
		t.Errorf("pipe is not recycled\n")
	}
}

func TestNoReplyExceedRingSize(t *testing.T) {
	defer ShouldNotLeaked(SetupLeakDetection())
	p, mock, cancel, _ := setup(t, ClientOption{})
	defer cancel()

	times := (2 << (DefaultRingScale - 1)) * 3
	wait := make(chan struct{})
	go func() {
		for i := 0; i < times; i++ {
			if err := p.Do(context.Background(), cmds.UnsubscribeCmd).Error(); err != nil {
				t.Errorf("unexpected err %v", err)
			}
		}
		close(wait)
	}()

	for i := 0; i < times; i++ {
		mock.Expect("UNSUBSCRIBE").Reply(slicemsg('>', []RedisMessage{
			strmsg('+', "unsubscribe"),
			strmsg('+', "1"),
			{typ: ':', intlen: 0},
		})).Expect(cmds.PingCmd.Commands()...).Reply(strmsg('+', "PONG"))
	}
	<-wait
}

func TestPanicOnProtocolBug(t *testing.T) {
	defer ShouldNotLeaked(SetupLeakDetection())
	p, mock, _, _ := setup(t, ClientOption{})

	go func() {
		mock.Expect().ReplyString("cause panic")
	}()

	defer func() {
		if v := recover(); v != protocolbug {
			t.Fatalf("should panic on protocolbug")
		}
	}()

	p._backgroundRead()
}

func TestResponseSequenceWithPushMessageInjected(t *testing.T) {
	defer ShouldNotLeaked(SetupLeakDetection())
	p, mock, cancel, _ := setup(t, ClientOption{})
	defer cancel()

	times := 2000
	wg := sync.WaitGroup{}
	wg.Add(times)
	for i := 0; i < times; i++ {
		go func(i int) {
			defer wg.Done()
			v := strconv.Itoa(i)
			if val, _ := p.Do(context.Background(), cmds.NewCompleted([]string{"GET", v})).ToMessage(); val.string() != v {
				t.Errorf("out of order response, expected %v, got %v", v, val.string())
			}
		}(i)
	}
	for i := 0; i < times; i++ {
		m, _ := mock.ReadMessage()
		mock.Expect().ReplyString(m.values()[1].string()).
			Reply(slicemsg('>', []RedisMessage{strmsg('+', "should be ignore")}))
	}
	wg.Wait()
}

func TestClientSideCaching(t *testing.T) {
	defer ShouldNotLeaked(SetupLeakDetection())
	p, mock, cancel, _ := setup(t, ClientOption{})
	defer cancel()

	expectCSC := func(ttl int64, resp string) {
		mock.Expect("CLIENT", "CACHING", "YES").
			Expect("MULTI").
			Expect("PTTL", "a").
			Expect("GET", "a").
			Expect("EXEC").
			ReplyString("OK").
			ReplyString("OK").
			ReplyString("OK").
			ReplyString("OK").
			Reply(slicemsg('*', []RedisMessage{
				{typ: ':', intlen: ttl},
				strmsg('+', resp),
			}))
	}
	invalidateCSC := func(keys RedisMessage) {
		mock.Expect().Reply(slicemsg(
			'>',
			[]RedisMessage{
				strmsg('+', "invalidate"),
				keys,
			},
		))
	}

	go func() {
		expectCSC(-1, "1")
	}()
	// single flight
	miss := uint64(0)
	hits := uint64(0)
	times := 2000
	wg := sync.WaitGroup{}
	wg.Add(times)
	for i := 0; i < times; i++ {
		go func() {
			defer wg.Done()
			v, _ := p.DoCache(context.Background(), Cacheable(cmds.NewCompleted([]string{"GET", "a"})), 10*time.Second).ToMessage()
			if v.string() != "1" {
				t.Errorf("unexpected cached result, expected %v, got %v", "1", v.string())
			}
			if v.IsCacheHit() {
				atomic.AddUint64(&hits, 1)
			} else {
				atomic.AddUint64(&miss, 1)
			}
		}()
	}
	wg.Wait()

	if v := atomic.LoadUint64(&miss); v != 1 {
		t.Fatalf("unexpected cache miss count %v", v)
	}

	if v := atomic.LoadUint64(&hits); v != uint64(times-1) {
		t.Fatalf("unexpected cache hits count %v", v)
	}

	// cache invalidation
	invalidateCSC(slicemsg('*', []RedisMessage{strmsg('+', "a")}))
	go func() {
		expectCSC(-1, "2")
	}()

	for {
		if v, _ := p.DoCache(context.Background(), Cacheable(cmds.NewCompleted([]string{"GET", "a"})), time.Second).ToMessage(); v.string() == "2" {
			break
		}
		t.Logf("waiting for invalidating")
	}

	// cache flush invalidation
	invalidateCSC(RedisMessage{typ: '_'})
	go func() {
		expectCSC(-1, "3")
	}()

	for {
		if v, _ := p.DoCache(context.Background(), Cacheable(cmds.NewCompleted([]string{"GET", "a"})), time.Second).ToMessage(); v.string() == "3" {
			break
		}
		t.Logf("waiting for invalidating")
	}
}

func TestClientSideCachingBCAST(t *testing.T) {
	defer ShouldNotLeaked(SetupLeakDetection())
	p, mock, cancel, _ := setup(t, ClientOption{
		ClientTrackingOptions: []string{"PREFIX", "a", "BCAST"},
	})
	defer cancel()

	expectCSC := func(ttl int64, resp string) {
		mock.Expect("ECHO", "").
			Expect("MULTI").
			Expect("PTTL", "a").
			Expect("GET", "a").
			Expect("EXEC").
			ReplyString("OK").
			ReplyString("OK").
			ReplyString("OK").
			ReplyString("OK").
			Reply(slicemsg('*', []RedisMessage{
				{typ: ':', intlen: ttl},
				strmsg('+', resp),
			}))
	}
	invalidateCSC := func(keys RedisMessage) {
		mock.Expect().Reply(slicemsg(
			'>',
			[]RedisMessage{
				strmsg('+', "invalidate"),
				keys,
			},
		))
	}

	go func() {
		expectCSC(-1, "1")
	}()
	// single flight
	miss := uint64(0)
	hits := uint64(0)
	times := 2000
	wg := sync.WaitGroup{}
	wg.Add(times)
	for i := 0; i < times; i++ {
		go func() {
			defer wg.Done()
			v, _ := p.DoCache(context.Background(), Cacheable(cmds.NewCompleted([]string{"GET", "a"})), 10*time.Second).ToMessage()
			if v.string() != "1" {
				t.Errorf("unexpected cached result, expected %v, got %v", "1", v.string())
			}
			if v.IsCacheHit() {
				atomic.AddUint64(&hits, 1)
			} else {
				atomic.AddUint64(&miss, 1)
			}
		}()
	}
	wg.Wait()

	if v := atomic.LoadUint64(&miss); v != 1 {
		t.Fatalf("unexpected cache miss count %v", v)
	}

	if v := atomic.LoadUint64(&hits); v != uint64(times-1) {
		t.Fatalf("unexpected cache hits count %v", v)
	}

	// cache invalidation
	invalidateCSC(slicemsg('*', []RedisMessage{strmsg('+', "a")}))
	go func() {
		expectCSC(-1, "2")
	}()

	for {
		if v, _ := p.DoCache(context.Background(), Cacheable(cmds.NewCompleted([]string{"GET", "a"})), time.Second).ToMessage(); v.string() == "2" {
			break
		}
		t.Logf("waiting for invalidating")
	}

	// cache flush invalidation
	invalidateCSC(RedisMessage{typ: '_'})
	go func() {
		expectCSC(-1, "3")
	}()

	for {
		if v, _ := p.DoCache(context.Background(), Cacheable(cmds.NewCompleted([]string{"GET", "a"})), time.Second).ToMessage(); v.string() == "3" {
			break
		}
		t.Logf("waiting for invalidating")
	}
}

func TestClientSideCachingOPTOUT(t *testing.T) {
	defer ShouldNotLeaked(SetupLeakDetection())
	p, mock, cancel, _ := setup(t, ClientOption{
		ClientTrackingOptions: []string{"OPTOUT"},
	})
	defer cancel()

	expectCSC := func(ttl int64, resp string) {
		mock.Expect("ECHO", "").
			Expect("MULTI").
			Expect("PTTL", "a").
			Expect("GET", "a").
			Expect("EXEC").
			ReplyString("OK").
			ReplyString("OK").
			ReplyString("OK").
			ReplyString("OK").
			Reply(slicemsg('*', []RedisMessage{
				{typ: ':', intlen: ttl},
				strmsg('+', resp),
			}))
	}
	invalidateCSC := func(keys RedisMessage) {
		mock.Expect().Reply(slicemsg(
			'>',
			[]RedisMessage{
				strmsg('+', "invalidate"),
				keys,
			},
		))
	}

	go func() {
		expectCSC(-1, "1")
	}()
	// single flight
	miss := uint64(0)
	hits := uint64(0)
	times := 2000
	wg := sync.WaitGroup{}
	wg.Add(times)
	for i := 0; i < times; i++ {
		go func() {
			defer wg.Done()
			v, _ := p.DoCache(context.Background(), Cacheable(cmds.NewCompleted([]string{"GET", "a"})), 10*time.Second).ToMessage()
			if v.string() != "1" {
				t.Errorf("unexpected cached result, expected %v, got %v", "1", v.string())
			}
			if v.IsCacheHit() {
				atomic.AddUint64(&hits, 1)
			} else {
				atomic.AddUint64(&miss, 1)
			}
		}()
	}
	wg.Wait()

	if v := atomic.LoadUint64(&miss); v != 1 {
		t.Fatalf("unexpected cache miss count %v", v)
	}

	if v := atomic.LoadUint64(&hits); v != uint64(times-1) {
		t.Fatalf("unexpected cache hits count %v", v)
	}

	// cache invalidation
	invalidateCSC(slicemsg('*', []RedisMessage{strmsg('+', "a")}))
	go func() {
		expectCSC(-1, "2")
	}()

	for {
		if v, _ := p.DoCache(context.Background(), Cacheable(cmds.NewCompleted([]string{"GET", "a"})), time.Second).ToMessage(); v.string() == "2" {
			break
		}
		t.Logf("waiting for invalidating")
	}

	// cache flush invalidation
	invalidateCSC(RedisMessage{typ: '_'})
	go func() {
		expectCSC(-1, "3")
	}()

	for {
		if v, _ := p.DoCache(context.Background(), Cacheable(cmds.NewCompleted([]string{"GET", "a"})), time.Second).ToMessage(); v.string() == "3" {
			break
		}
		t.Logf("waiting for invalidating")
	}
}

func TestClientSideCachingExecAbort(t *testing.T) {
	defer ShouldNotLeaked(SetupLeakDetection())
	p, mock, cancel, _ := setup(t, ClientOption{})
	defer cancel()

	go func() {
		mock.Expect("CLIENT", "CACHING", "YES").
			Expect("MULTI").
			Expect("PTTL", "a1").
			Expect("GET", "a1").
			Expect("EXEC").
			ReplyString("OK").
			ReplyString("OK").
			ReplyString("OK").
			ReplyString("OK").
			Reply(RedisMessage{typ: '_'})
		mock.Expect("CLIENT", "CACHING", "YES").
			Expect("MULTI").
			Expect("PTTL", "a2").
			Expect("GET", "a2").
			Expect("EXEC").
			ReplyString("OK").
			ReplyString("OK").
			ReplyError("MOVED 0 127.0.0.1").
			ReplyError("MOVED 0 127.0.0.1").
			Reply(RedisMessage{typ: '_'})
	}()

	for i, key := range []string{"a1", "a2"} {
		v, err := p.DoCache(context.Background(), Cacheable(cmds.NewCompleted([]string{"GET", key})), 10*time.Second).ToMessage()
		if i == 0 {
			if err != ErrDoCacheAborted {
				t.Errorf("unexpected err, got %v", err)
			}
		} else {
			if re, ok := err.(*RedisError); !ok {
				t.Errorf("unexpected err, got %v", err)
			} else if _, moved := re.IsMoved(); !moved {
				t.Errorf("unexpected err, got %v", err)
			}
		}
		if v.IsCacheHit() {
			t.Errorf("unexpected cache hit")
		}
		if v, entry := p.cache.Flight(key, "GET", time.Second, time.Now()); v.typ != 0 || entry != nil {
			t.Errorf("unexpected cache value and entry %v %v", v, entry)
		}
	}
}

func TestClientSideCachingWithNonRedisError(t *testing.T) {
	defer ShouldNotLeaked(SetupLeakDetection())
	p, _, _, closeConn := setup(t, ClientOption{})
	closeConn()

	v, err := p.DoCache(context.Background(), Cacheable(cmds.NewCompleted([]string{"GET", "a"})), 10*time.Second).ToMessage()
	if err != io.EOF && !strings.HasPrefix(err.Error(), "io:") {
		t.Errorf("unexpected err, got %v", err)
	}
	if v.IsCacheHit() {
		t.Errorf("unexpected cache hit")
	}
	if v, entry := p.cache.Flight("a", "GET", time.Second, time.Now()); v.typ != 0 || entry != nil {
		t.Errorf("unexpected cache value and entry %v %v", v, entry)
	}
}

func TestClientSideCachingMGet(t *testing.T) {
	defer ShouldNotLeaked(SetupLeakDetection())
	p, mock, cancel, _ := setup(t, ClientOption{})
	defer cancel()

	invalidateCSC := func(keys RedisMessage) {
		mock.Expect().Reply(slicemsg(
			'>',
			[]RedisMessage{
				strmsg('+', "invalidate"),
				keys,
			},
		))
	}

	go func() {
		mock.Expect("CLIENT", "CACHING", "YES").
			Expect("MULTI").
			Expect("PTTL", "a1").
			Expect("PTTL", "a2").
			Expect("PTTL", "a3").
			Expect("MGET", "a1", "a2", "a3").
			Expect("EXEC").
			ReplyString("OK").
			ReplyString("OK").
			ReplyString("OK").
			ReplyString("OK").
			ReplyString("OK").
			ReplyString("OK").
			Reply(slicemsg('*', []RedisMessage{
				{typ: ':', intlen: 1000},
				{typ: ':', intlen: 2000},
				{typ: ':', intlen: 3000},
				slicemsg('*', []RedisMessage{
					{typ: ':', intlen: 1},
					{typ: ':', intlen: 2},
					{typ: ':', intlen: 3},
				}),
			}))
	}()
	// single flight
	miss := uint64(0)
	hits := uint64(0)
	for i := 0; i < 2; i++ {
		v, _ := p.DoCache(context.Background(), Cacheable(cmds.NewMGetCompleted([]string{"MGET", "a1", "a2", "a3"})), 10*time.Second).ToMessage()
		arr, _ := v.ToArray()
		if len(arr) != 3 {
			t.Errorf("unexpected cached mget length, expected 3, got %v", len(arr))
		}
		for i, v := range arr {
			if v.intlen != int64(i+1) {
				t.Errorf("unexpected cached mget response, expected %v, got %v", i+1, v.intlen)
			}
		}
		if ttl := p.cache.(*lru).GetTTL("a1", "GET"); !roughly(ttl, time.Second) {
			t.Errorf("unexpected ttl %v", ttl)
		}
		if ttl := p.cache.(*lru).GetTTL("a2", "GET"); !roughly(ttl, time.Second*2) {
			t.Errorf("unexpected ttl %v", ttl)
		}
		if ttl := p.cache.(*lru).GetTTL("a3", "GET"); !roughly(ttl, time.Second*3) {
			t.Errorf("unexpected ttl %v", ttl)
		}
		if v.IsCacheHit() {
			atomic.AddUint64(&hits, 1)
		} else {
			atomic.AddUint64(&miss, 1)
		}
	}

	if v := atomic.LoadUint64(&miss); v != 1 {
		t.Fatalf("unexpected cache miss count %v", v)
	}

	if v := atomic.LoadUint64(&hits); v != uint64(1) {
		t.Fatalf("unexpected cache hits count %v", v)
	}

	// partial cache invalidation
	invalidateCSC(slicemsg('*', []RedisMessage{strmsg('+', "a1"), strmsg('+', "a3")}))
	go func() {
		mock.Expect("CLIENT", "CACHING", "YES").
			Expect("MULTI").
			Expect("PTTL", "a1").
			Expect("PTTL", "a3").
			Expect("MGET", "a1", "a3").
			Expect("EXEC").
			ReplyString("OK").
			ReplyString("OK").
			ReplyString("OK").
			ReplyString("OK").
			ReplyString("OK").
			Reply(slicemsg('*', []RedisMessage{
				{typ: ':', intlen: 10000},
				{typ: ':', intlen: 30000},
				slicemsg('*', []RedisMessage{
					{typ: ':', intlen: 10},
					{typ: ':', intlen: 30},
				}),
			}))
	}()

	for {
		if p.cache.(*lru).GetTTL("a1", "GET") == -2 && p.cache.(*lru).GetTTL("a3", "GET") == -2 {
			break
		}
		time.Sleep(10 * time.Millisecond)
	}

	v, _ := p.DoCache(context.Background(), Cacheable(cmds.NewMGetCompleted([]string{"MGET", "a1", "a2", "a3"})), 10*time.Second).ToMessage()
	arr, _ := v.ToArray()
	if len(arr) != 3 {
		t.Errorf("unexpected cached mget length, expected 3, got %v", len(arr))
	}
	if arr[1].intlen != 2 {
		t.Errorf("unexpected cached mget response, expected %v, got %v", 2, arr[1].intlen)
	}
	if arr[0].intlen != 10 {
		t.Errorf("unexpected cached mget response, expected %v, got %v", 10, arr[0].intlen)
	}
	if arr[2].intlen != 30 {
		t.Errorf("unexpected cached mget response, expected %v, got %v", 30, arr[2].intlen)
	}
	if ttl := p.cache.(*lru).GetTTL("a1", "GET"); !roughly(ttl, time.Second*10) {
		t.Errorf("unexpected ttl %v", ttl)
	}
	if ttl := p.cache.(*lru).GetTTL("a2", "GET"); !roughly(ttl, time.Second*2) {
		t.Errorf("unexpected ttl %v", ttl)
	}
	if ttl := p.cache.(*lru).GetTTL("a3", "GET"); !roughly(ttl, time.Second*30) {
		t.Errorf("unexpected ttl %v", ttl)
	}
}

func TestClientSideCachingJSONMGet(t *testing.T) {
	defer ShouldNotLeaked(SetupLeakDetection())
	p, mock, cancel, _ := setup(t, ClientOption{})
	defer cancel()

	invalidateCSC := func(keys RedisMessage) {
		mock.Expect().Reply(slicemsg(
			'>',
			[]RedisMessage{
				strmsg('+', "invalidate"),
				keys,
			},
		))
	}

	go func() {
		mock.Expect("CLIENT", "CACHING", "YES").
			Expect("MULTI").
			Expect("PTTL", "a1").
			Expect("PTTL", "a2").
			Expect("PTTL", "a3").
			Expect("JSON.MGET", "a1", "a2", "a3", "$").
			Expect("EXEC").
			ReplyString("OK").
			ReplyString("OK").
			ReplyString("OK").
			ReplyString("OK").
			ReplyString("OK").
			ReplyString("OK").
			Reply(slicemsg('*', []RedisMessage{
				{typ: ':', intlen: 1000},
				{typ: ':', intlen: 2000},
				{typ: ':', intlen: 3000},
				slicemsg('*', []RedisMessage{
					{typ: ':', intlen: 1},
					{typ: ':', intlen: 2},
					{typ: ':', intlen: 3},
				}),
			}))
	}()
	// single flight
	miss := uint64(0)
	hits := uint64(0)
	for i := 0; i < 2; i++ {
		v, _ := p.DoCache(context.Background(), Cacheable(cmds.NewMGetCompleted([]string{"JSON.MGET", "a1", "a2", "a3", "$"})), 10*time.Second).ToMessage()
		arr, _ := v.ToArray()
		if len(arr) != 3 {
			t.Errorf("unexpected cached mget length, expected 3, got %v", len(arr))
		}
		for i, v := range arr {
			if v.intlen != int64(i+1) {
				t.Errorf("unexpected cached mget response, expected %v, got %v", i+1, v.intlen)
			}
		}
		if ttl := p.cache.(*lru).GetTTL("a1", "JSON.GET$"); !roughly(ttl, time.Second) {
			t.Errorf("unexpected ttl %v", ttl)
		}
		if ttl := p.cache.(*lru).GetTTL("a2", "JSON.GET$"); !roughly(ttl, time.Second*2) {
			t.Errorf("unexpected ttl %v", ttl)
		}
		if ttl := p.cache.(*lru).GetTTL("a3", "JSON.GET$"); !roughly(ttl, time.Second*3) {
			t.Errorf("unexpected ttl %v", ttl)
		}
		if v.IsCacheHit() {
			atomic.AddUint64(&hits, 1)
		} else {
			atomic.AddUint64(&miss, 1)
		}
	}

	if v := atomic.LoadUint64(&miss); v != 1 {
		t.Fatalf("unexpected cache miss count %v", v)
	}

	if v := atomic.LoadUint64(&hits); v != uint64(1) {
		t.Fatalf("unexpected cache hits count %v", v)
	}

	// partial cache invalidation
	invalidateCSC(slicemsg('*', []RedisMessage{strmsg('+', "a1"), strmsg('+', "a3")}))
	go func() {
		mock.Expect("CLIENT", "CACHING", "YES").
			Expect("MULTI").
			Expect("PTTL", "a1").
			Expect("PTTL", "a3").
			Expect("JSON.MGET", "a1", "a3", "$").
			Expect("EXEC").
			ReplyString("OK").
			ReplyString("OK").
			ReplyString("OK").
			ReplyString("OK").
			ReplyString("OK").
			Reply(slicemsg('*', []RedisMessage{
				{typ: ':', intlen: 10000},
				{typ: ':', intlen: 30000},
				slicemsg('*', []RedisMessage{
					{typ: ':', intlen: 10},
					{typ: ':', intlen: 30},
				}),
			}))
	}()

	for {
		if p.cache.(*lru).GetTTL("a1", "JSON.GET$") == -2 && p.cache.(*lru).GetTTL("a3", "JSON.GET$") == -2 {
			break
		}
		time.Sleep(10 * time.Millisecond)
	}

	v, _ := p.DoCache(context.Background(), Cacheable(cmds.NewMGetCompleted([]string{"JSON.MGET", "a1", "a2", "a3", "$"})), 10*time.Second).ToMessage()
	arr, _ := v.ToArray()
	if len(arr) != 3 {
		t.Errorf("unexpected cached mget length, expected 3, got %v", len(arr))
	}
	if arr[1].intlen != 2 {
		t.Errorf("unexpected cached mget response, expected %v, got %v", 2, arr[1].intlen)
	}
	if arr[0].intlen != 10 {
		t.Errorf("unexpected cached mget response, expected %v, got %v", 10, arr[0].intlen)
	}
	if arr[2].intlen != 30 {
		t.Errorf("unexpected cached mget response, expected %v, got %v", 30, arr[2].intlen)
	}
	if ttl := p.cache.(*lru).GetTTL("a1", "JSON.GET$"); !roughly(ttl, time.Second*10) {
		t.Errorf("unexpected ttl %v", ttl)
	}
	if ttl := p.cache.(*lru).GetTTL("a2", "JSON.GET$"); !roughly(ttl, time.Second*2) {
		t.Errorf("unexpected ttl %v", ttl)
	}
	if ttl := p.cache.(*lru).GetTTL("a3", "JSON.GET$"); !roughly(ttl, time.Second*30) {
		t.Errorf("unexpected ttl %v", ttl)
	}
}

func TestClientSideCachingExecAbortMGet(t *testing.T) {
	defer ShouldNotLeaked(SetupLeakDetection())
	p, mock, cancel, _ := setup(t, ClientOption{})
	defer cancel()

	go func() {
		mock.Expect("CLIENT", "CACHING", "YES").
			Expect("MULTI").
			Expect("PTTL", "a1").
			Expect("PTTL", "a2").
			Expect("MGET", "a1", "a2").
			Expect("EXEC").
			ReplyString("OK").
			ReplyString("OK").
			ReplyString("OK").
			ReplyString("OK").
			ReplyString("OK").
			Reply(RedisMessage{typ: '_'})
		mock.Expect("CLIENT", "CACHING", "YES").
			Expect("MULTI").
			Expect("PTTL", "b1").
			Expect("PTTL", "b2").
			Expect("MGET", "b1", "b2").
			Expect("EXEC").
			ReplyString("OK").
			ReplyString("OK").
			ReplyString("OK").
			ReplyString("OK").
			ReplyError("MOVED 0 127.0.0.1").
			Reply(RedisMessage{typ: '_'})
	}()

	for i, pair := range [][2]string{{"a1", "a2"}, {"b1", "b2"}} {
		v, err := p.DoCache(context.Background(), Cacheable(cmds.NewMGetCompleted([]string{"MGET", pair[0], pair[1]})), 10*time.Second).ToMessage()
		if i == 0 {
			if err != ErrDoCacheAborted {
				t.Errorf("unexpected err, got %v", err)
			}
		} else {
			if re, ok := err.(*RedisError); !ok {
				t.Errorf("unexpected err, got %v", err)
			} else if _, moved := re.IsMoved(); !moved {
				t.Errorf("unexpected err, got %v", err)
			}
		}
		if v.IsCacheHit() {
			t.Errorf("unexpected cache hit")
		}
		if v, entry := p.cache.Flight(pair[0], "GET", time.Second, time.Now()); v.typ != 0 || entry != nil {
			t.Errorf("unexpected cache value and entry %v %v", v, entry)
		}
		if v, entry := p.cache.Flight(pair[1], "GET", time.Second, time.Now()); v.typ != 0 || entry != nil {
			t.Errorf("unexpected cache value and entry %v %v", v, entry)
		}
	}
}

func TestClientSideCachingWithNonRedisErrorMGet(t *testing.T) {
	defer ShouldNotLeaked(SetupLeakDetection())
	p, _, _, closeConn := setup(t, ClientOption{})
	closeConn()

	v, err := p.DoCache(context.Background(), Cacheable(cmds.NewMGetCompleted([]string{"MGET", "a1", "a2"})), 10*time.Second).ToMessage()
	if err != io.EOF && !strings.HasPrefix(err.Error(), "io:") {
		t.Errorf("unexpected err, got %v", err)
	}
	if v.IsCacheHit() {
		t.Errorf("unexpected cache hit")
	}
	if v, entry := p.cache.Flight("a1", "GET", time.Second, time.Now()); v.typ != 0 || entry != nil {
		t.Errorf("unexpected cache value and entry %v %v", v, entry)
	}
	if v, entry := p.cache.Flight("a2", "GET", time.Second, time.Now()); v.typ != 0 || entry != nil {
		t.Errorf("unexpected cache value and entry %v %v", v, entry)
	}
}

func TestClientSideCachingWithSideChannelMGet(t *testing.T) {
	defer ShouldNotLeaked(SetupLeakDetection())
	p, _, _, closeConn := setup(t, ClientOption{})
	closeConn()

	p.cache.Flight("a1", "GET", 10*time.Second, time.Now())
	go func() {
		time.Sleep(100 * time.Millisecond)
		m := strmsg('+', "OK")
		m.setExpireAt(time.Now().Add(10 * time.Millisecond).UnixMilli())
		p.cache.Update("a1", "GET", m)
	}()

	v, _ := p.DoCache(context.Background(), Cacheable(cmds.NewMGetCompleted([]string{"MGET", "a1"})), 10*time.Second).AsStrSlice()
	if v[0] != "OK" {
		t.Errorf("unexpected value, got %v", v)
	}
}

func TestClientSideCachingWithSideChannelErrorMGet(t *testing.T) {
	defer ShouldNotLeaked(SetupLeakDetection())
	p, _, _, closeConn := setup(t, ClientOption{})
	closeConn()

	p.cache.Flight("a1", "GET", 10*time.Second, time.Now())
	go func() {
		time.Sleep(100 * time.Millisecond)
		p.cache.Cancel("a1", "GET", io.EOF)
	}()

	_, err := p.DoCache(context.Background(), Cacheable(cmds.NewMGetCompleted([]string{"MGET", "a1"})), 10*time.Second).ToMessage()
	if err != io.EOF {
		t.Errorf("unexpected err, got %v", err)
	}
}

func TestClientSideCachingDoMultiCacheMGet(t *testing.T) {
	defer ShouldNotLeaked(SetupLeakDetection())
	p, _, cancel, _ := setup(t, ClientOption{})
	defer cancel()

	defer func() {
		if !strings.Contains(recover().(string), panicmgetcsc) {
			t.Fatal("should panic")
		}
	}()
	p.DoMultiCache(context.Background(), []CacheableTTL{
		CT(Cacheable(cmds.NewMGetCompleted([]string{"MGET", "a1"})), time.Second*10),
	}...)
}

func TestClientSideCachingDoMultiCache(t *testing.T) {
	defer ShouldNotLeaked(SetupLeakDetection())
	testfn := func(t *testing.T, option ClientOption) {
		p, mock, cancel, _ := setup(t, option)
		defer cancel()

		invalidateCSC := func(keys RedisMessage) {
			mock.Expect().Reply(slicemsg(
				'>',
				[]RedisMessage{
					strmsg('+', "invalidate"),
					keys,
				},
			))
		}

		go func() {
			mock.Expect("CLIENT", "CACHING", "YES").
				Expect("MULTI").
				Expect("PTTL", "a1").
				Expect("GET", "a1").
				Expect("EXEC").
				Expect("CLIENT", "CACHING", "YES").
				Expect("MULTI").
				Expect("PTTL", "a2").
				Expect("GET", "a2").
				Expect("EXEC").
				Expect("CLIENT", "CACHING", "YES").
				Expect("MULTI").
				Expect("PTTL", "a3").
				Expect("GET", "a3").
				Expect("EXEC").
				ReplyString("OK").
				ReplyString("OK").
				ReplyString("OK").
				ReplyString("OK").
				Reply(slicemsg('*', []RedisMessage{
					{typ: ':', intlen: 1000},
					{typ: ':', intlen: 1},
				})).
				ReplyString("OK").
				ReplyString("OK").
				ReplyString("OK").
				ReplyString("OK").
				Reply(slicemsg('*', []RedisMessage{
					{typ: ':', intlen: 2000},
					{typ: ':', intlen: 2},
				})).
				ReplyString("OK").
				ReplyString("OK").
				ReplyString("OK").
				ReplyString("OK").
				Reply(slicemsg('*', []RedisMessage{
					{typ: ':', intlen: 3000},
					{typ: ':', intlen: 3},
				}))
		}()
		// single flight
		miss := uint64(0)
		hits := uint64(0)
		for i := 0; i < 2; i++ {
			arr := p.DoMultiCache(context.Background(), []CacheableTTL{
				CT(Cacheable(cmds.NewCompleted([]string{"GET", "a1"})), time.Second*10),
				CT(Cacheable(cmds.NewCompleted([]string{"GET", "a2"})), time.Second*10),
				CT(Cacheable(cmds.NewCompleted([]string{"GET", "a3"})), time.Second*10),
			}...).s
			if len(arr) != 3 {
				t.Errorf("unexpected cached mget length, expected 3, got %v", len(arr))
			}
			for i, v := range arr {
				if v.val.intlen != int64(i+1) {
					t.Errorf("unexpected cached mget response, expected %v, got %v", i+1, v.val.intlen)
				}
				if v.val.IsCacheHit() {
					atomic.AddUint64(&hits, 1)
				} else {
					atomic.AddUint64(&miss, 1)
				}
			}
			if ttl := time.Duration(arr[0].CachePTTL()) * time.Millisecond; !roughly(ttl, time.Second) {
				t.Errorf("unexpected ttl %v", ttl)
			}
			if ttl := time.Duration(arr[1].CachePTTL()) * time.Millisecond; !roughly(ttl, time.Second*2) {
				t.Errorf("unexpected ttl %v", ttl)
			}
			if ttl := time.Duration(arr[2].CachePTTL()) * time.Millisecond; !roughly(ttl, time.Second*3) {
				t.Errorf("unexpected ttl %v", ttl)
			}
		}

		if v := atomic.LoadUint64(&miss); v != 3 {
			t.Fatalf("unexpected cache miss count %v", v)
		}

		if v := atomic.LoadUint64(&hits); v != 3 {
			t.Fatalf("unexpected cache hits count %v", v)
		}

		// partial cache invalidation
		invalidateCSC(slicemsg('*', []RedisMessage{strmsg('+', "a1"), strmsg('+', "a3")}))
		go func() {
			mock.Expect("CLIENT", "CACHING", "YES").
				Expect("MULTI").
				Expect("PTTL", "a1").
				Expect("GET", "a1").
				Expect("EXEC").
				Expect("CLIENT", "CACHING", "YES").
				Expect("MULTI").
				Expect("PTTL", "a3").
				Expect("GET", "a3").
				Expect("EXEC").
				ReplyString("OK").
				ReplyString("OK").
				ReplyString("OK").
				ReplyString("OK").
				Reply(slicemsg('*', []RedisMessage{
					{typ: ':', intlen: 10000},
					{typ: ':', intlen: 10},
				})).
				ReplyString("OK").
				ReplyString("OK").
				ReplyString("OK").
				ReplyString("OK").
				Reply(slicemsg('*', []RedisMessage{
					{typ: ':', intlen: 30000},
					{typ: ':', intlen: 30},
				}))
		}()

		if cache, ok := p.cache.(*lru); ok {
			for {
				if cache.GetTTL("a1", "GET") == -2 && p.cache.(*lru).GetTTL("a3", "GET") == -2 {
					break
				}
				time.Sleep(10 * time.Millisecond)
			}
		} else {
			time.Sleep(time.Second)
		}

		arr := p.DoMultiCache(context.Background(), []CacheableTTL{
			CT(Cacheable(cmds.NewCompleted([]string{"GET", "a1"})), time.Second*10),
			CT(Cacheable(cmds.NewCompleted([]string{"GET", "a2"})), time.Second*10),
			CT(Cacheable(cmds.NewCompleted([]string{"GET", "a3"})), time.Second*10),
		}...).s
		if len(arr) != 3 {
			t.Errorf("unexpected cached mget length, expected 3, got %v", len(arr))
		}
		if arr[1].val.intlen != 2 {
			t.Errorf("unexpected cached mget response, expected %v, got %v", 2, arr[1].val.intlen)
		}
		if arr[0].val.intlen != 10 {
			t.Errorf("unexpected cached mget response, expected %v, got %v", 10, arr[0].val.intlen)
		}
		if arr[2].val.intlen != 30 {
			t.Errorf("unexpected cached mget response, expected %v, got %v", 30, arr[2].val.intlen)
		}
		if ttl := time.Duration(arr[0].CachePTTL()) * time.Millisecond; !roughly(ttl, time.Second*10) {
			t.Errorf("unexpected ttl %v", ttl)
		}
		if ttl := time.Duration(arr[1].CachePTTL()) * time.Millisecond; !roughly(ttl, time.Second*2) {
			t.Errorf("unexpected ttl %v", ttl)
		}
		if ttl := time.Duration(arr[2].CachePTTL()) * time.Millisecond; !roughly(ttl, time.Second*30) {
			t.Errorf("unexpected ttl %v", ttl)
		}
	}
	t.Run("LRU", func(t *testing.T) {
		testfn(t, ClientOption{})
	})
	t.Run("Simple", func(t *testing.T) {
		testfn(t, ClientOption{
			NewCacheStoreFn: func(option CacheStoreOption) CacheStore {
				return NewSimpleCacheAdapter(&simple{store: map[string]RedisMessage{}})
			},
		})
	})
}

func TestClientSideCachingExecAbortDoMultiCache(t *testing.T) {
	defer ShouldNotLeaked(SetupLeakDetection())
	testfn := func(t *testing.T, option ClientOption) {
		p, mock, cancel, _ := setup(t, option)
		defer cancel()

		go func() {
			mock.Expect("CLIENT", "CACHING", "YES").
				Expect("MULTI").
				Expect("PTTL", "a1").
				Expect("GET", "a1").
				Expect("EXEC").
				Expect("CLIENT", "CACHING", "YES").
				Expect("MULTI").
				Expect("PTTL", "a2").
				Expect("GET", "a2").
				Expect("EXEC").
				Expect("CLIENT", "CACHING", "YES").
				Expect("MULTI").
				Expect("PTTL", "a3").
				Expect("GET", "a3").
				Expect("EXEC").
				ReplyString("OK").
				ReplyString("OK").
				ReplyString("OK").
				ReplyString("OK").
				Reply(slicemsg('*', []RedisMessage{
					{typ: ':', intlen: 1000},
					{typ: ':', intlen: 1},
				})).
				ReplyString("OK").
				ReplyString("OK").
				ReplyString("OK").
				ReplyString("OK").
				Reply(RedisMessage{typ: '_'}).
				ReplyString("OK").
				ReplyString("OK").
				ReplyString("OK").
				ReplyError("MOVED 0 127.0.0.1").
				Reply(RedisMessage{typ: '_'})
		}()

		arr := p.DoMultiCache(context.Background(), []CacheableTTL{
			CT(Cacheable(cmds.NewCompleted([]string{"GET", "a1"})), time.Second*10),
			CT(Cacheable(cmds.NewCompleted([]string{"GET", "a2"})), time.Second*10),
			CT(Cacheable(cmds.NewCompleted([]string{"GET", "a3"})), time.Second*10),
		}...).s
		for i, resp := range arr {
			v, err := resp.ToMessage()
			if i == 0 {
				if v.intlen != 1 {
					t.Errorf("unexpected cached response, expected %v, got %v", 1, v.intlen)
				}
			} else if i == 1 {
				if err != ErrDoCacheAborted {
					t.Errorf("unexpected err, got %v", err)
				}
				if v.IsCacheHit() {
					t.Errorf("unexpected cache hit")
				}
			} else if i == 2 {
				if re, ok := err.(*RedisError); !ok {
					t.Errorf("unexpected err, got %v", err)
				} else if _, moved := re.IsMoved(); !moved {
					t.Errorf("unexpected err, got %v", err)
				}
				if v.IsCacheHit() {
					t.Errorf("unexpected cache hit")
				}
			}
		}
		if v, entry := p.cache.Flight("a1", "GET", time.Second, time.Now()); v.intlen != 1 {
			t.Errorf("unexpected cache value and entry %v %v", v.intlen, entry)
		}
		if ttl := time.Duration(arr[0].CachePTTL()) * time.Millisecond; !roughly(ttl, time.Second) {
			t.Errorf("unexpected ttl %v", ttl)
		}
		if v, entry := p.cache.Flight("a2", "GET", time.Second, time.Now()); v.typ != 0 || entry != nil {
			t.Errorf("unexpected cache value and entry %v %v", v, entry)
		}
	}
	t.Run("LRU", func(t *testing.T) {
		testfn(t, ClientOption{})
	})
	t.Run("Simple", func(t *testing.T) {
		testfn(t, ClientOption{
			NewCacheStoreFn: func(option CacheStoreOption) CacheStore {
				return NewSimpleCacheAdapter(&simple{store: map[string]RedisMessage{}})
			},
		})
	})
}

func TestClientSideCachingWithNonRedisErrorDoMultiCache(t *testing.T) {
	defer ShouldNotLeaked(SetupLeakDetection())
	testfn := func(t *testing.T, option ClientOption) {
		p, _, _, closeConn := setup(t, option)
		closeConn()

		arr := p.DoMultiCache(context.Background(), []CacheableTTL{
			CT(Cacheable(cmds.NewCompleted([]string{"GET", "a1"})), time.Second*10),
			CT(Cacheable(cmds.NewCompleted([]string{"GET", "a2"})), time.Second*10),
		}...).s
		for _, resp := range arr {
			v, err := resp.ToMessage()
			if err != io.EOF && !strings.HasPrefix(err.Error(), "io:") {
				t.Errorf("unexpected err, got %v", err)
			}
			if v.IsCacheHit() {
				t.Errorf("unexpected cache hit")
			}
		}
		if v, entry := p.cache.Flight("a1", "GET", time.Second, time.Now()); v.typ != 0 || entry != nil {
			t.Errorf("unexpected cache value and entry %v %v", v, entry)
		}
		if v, entry := p.cache.Flight("a2", "GET", time.Second, time.Now()); v.typ != 0 || entry != nil {
			t.Errorf("unexpected cache value and entry %v %v", v, entry)
		}
	}
	t.Run("LRU", func(t *testing.T) {
		testfn(t, ClientOption{})
	})
	t.Run("Simple", func(t *testing.T) {
		testfn(t, ClientOption{
			NewCacheStoreFn: func(option CacheStoreOption) CacheStore {
				return NewSimpleCacheAdapter(&simple{store: map[string]RedisMessage{}})
			},
		})
	})
}

func TestClientSideCachingWithSideChannelDoMultiCache(t *testing.T) {
	defer ShouldNotLeaked(SetupLeakDetection())
	testfn := func(t *testing.T, option ClientOption) {
		p, _, _, closeConn := setup(t, option)
		closeConn()

		p.cache.Flight("a1", "GET", 10*time.Second, time.Now())
		go func() {
			time.Sleep(100 * time.Millisecond)
			m := strmsg('+', "OK")
			m.setExpireAt(time.Now().Add(10 * time.Millisecond).UnixMilli())
			p.cache.Update("a1", "GET", m)
		}()

		arr := p.DoMultiCache(context.Background(), []CacheableTTL{
			CT(Cacheable(cmds.NewCompleted([]string{"GET", "a1"})), time.Second*10),
		}...).s
		if arr[0].val.string() != "OK" {
			t.Errorf("unexpected value, got %v", arr[0].val.string())
		}
	}
	t.Run("LRU", func(t *testing.T) {
		testfn(t, ClientOption{})
	})
	t.Run("Simple", func(t *testing.T) {
		testfn(t, ClientOption{
			NewCacheStoreFn: func(option CacheStoreOption) CacheStore {
				return NewSimpleCacheAdapter(&simple{store: map[string]RedisMessage{}})
			},
		})
	})
}

func TestClientSideCachingWithSideChannelErrorDoMultiCache(t *testing.T) {
	defer ShouldNotLeaked(SetupLeakDetection())
	testfn := func(t *testing.T, option ClientOption) {
		p, _, _, closeConn := setup(t, option)
		closeConn()
		p.cache.Flight("a1", "GET", 10*time.Second, time.Now())
		go func() {
			time.Sleep(100 * time.Millisecond)
			p.cache.Cancel("a1", "GET", io.EOF)
		}()

		arr := p.DoMultiCache(context.Background(), []CacheableTTL{
			CT(Cacheable(cmds.NewCompleted([]string{"GET", "a1"})), time.Second*10),
		}...).s
		if arr[0].err != io.EOF {
			t.Errorf("unexpected err, got %v", arr[0].err)
		}
	}
	t.Run("LRU", func(t *testing.T) {
		testfn(t, ClientOption{})
	})
	t.Run("Simple", func(t *testing.T) {
		testfn(t, ClientOption{
			NewCacheStoreFn: func(option CacheStoreOption) CacheStore {
				return NewSimpleCacheAdapter(&simple{store: map[string]RedisMessage{}})
			},
		})
	})
}

func TestClientSideCachingMissCacheTTL(t *testing.T) {
	defer ShouldNotLeaked(SetupLeakDetection())
	testfn := func(t *testing.T, option ClientOption) {
		t.Run("DoCache GET", func(t *testing.T) {
			p, mock, cancel, _ := setup(t, option)
			defer cancel()
			expectCSC := func(pttl int64, key string) {
				mock.Expect("CLIENT", "CACHING", "YES").
					Expect("MULTI").
					Expect("PTTL", key).
					Expect("GET", key).
					Expect("EXEC").
					ReplyString("OK").
					ReplyString("OK").
					ReplyString("OK").
					ReplyString("OK").
					Reply(slicemsg('*', []RedisMessage{
						{typ: ':', intlen: pttl},
						strmsg('+', key),
					}))
			}
			go func() {
				expectCSC(-1, "a")
				expectCSC(1000, "b")
				expectCSC(20000, "c")
			}()
			v, _ := p.DoCache(context.Background(), Cacheable(cmds.NewCompleted([]string{"GET", "a"})), 10*time.Second).ToMessage()
			if ttl := v.CacheTTL(); ttl != 10 {
				t.Errorf("unexpected cached ttl, expected %v, got %v", 10, ttl)
			}
			v, _ = p.DoCache(context.Background(), Cacheable(cmds.NewCompleted([]string{"GET", "b"})), 10*time.Second).ToMessage()
			if ttl := v.CacheTTL(); ttl != 1 {
				t.Errorf("unexpected cached ttl, expected %v, got %v", 1, ttl)
			}
			v, _ = p.DoCache(context.Background(), Cacheable(cmds.NewCompleted([]string{"GET", "c"})), 10*time.Second).ToMessage()
			if ttl := v.CacheTTL(); ttl != 10 {
				t.Errorf("unexpected cached ttl, expected %v, got %v", 10, ttl)
			}
		})
		t.Run("DoCache MGET", func(t *testing.T) {
			p, mock, cancel, _ := setup(t, option)
			defer cancel()
			go func() {
				mock.Expect("CLIENT", "CACHING", "YES").
					Expect("MULTI").
					Expect("PTTL", "a").
					Expect("PTTL", "b").
					Expect("PTTL", "c").
					Expect("MGET", "a", "b", "c").
					Expect("EXEC").
					ReplyString("OK").
					ReplyString("OK").
					ReplyString("OK").
					ReplyString("OK").
					ReplyString("OK").
					ReplyString("OK").
					Reply(slicemsg('*', []RedisMessage{
						{typ: ':', intlen: -1},
						{typ: ':', intlen: 1000},
						{typ: ':', intlen: 20000},
						slicemsg('*', []RedisMessage{
							strmsg('+', "a"),
							strmsg('+', "b"),
							strmsg('+', "c"),
						}),
					}))
			}()
			v, _ := p.DoCache(context.Background(), Cacheable(cmds.NewMGetCompleted([]string{"MGET", "a", "b", "c"})), 10*time.Second).ToArray()
			if ttl := v[0].CacheTTL(); ttl != 10 {
				t.Errorf("unexpected cached ttl, expected %v, got %v", 10, ttl)
			}
			if ttl := v[1].CacheTTL(); ttl != 1 {
				t.Errorf("unexpected cached ttl, expected %v, got %v", 1, ttl)
			}
			if ttl := v[2].CacheTTL(); ttl != 10 {
				t.Errorf("unexpected cached ttl, expected %v, got %v", 10, ttl)
			}
		})
		t.Run("DoMultiCache", func(t *testing.T) {
			p, mock, cancel, _ := setup(t, option)
			defer cancel()
			go func() {
				mock.Expect("CLIENT", "CACHING", "YES").
					Expect("MULTI").
					Expect("PTTL", "a1").
					Expect("GET", "a1").
					Expect("EXEC").
					Expect("CLIENT", "CACHING", "YES").
					Expect("MULTI").
					Expect("PTTL", "a2").
					Expect("GET", "a2").
					Expect("EXEC").
					Expect("CLIENT", "CACHING", "YES").
					Expect("MULTI").
					Expect("PTTL", "a3").
					Expect("GET", "a3").
					Expect("EXEC").
					ReplyString("OK").
					ReplyString("OK").
					ReplyString("OK").
					ReplyString("OK").
					Reply(slicemsg('*', []RedisMessage{
						{typ: ':', intlen: -1},
						{typ: ':', intlen: 1},
					})).
					ReplyString("OK").
					ReplyString("OK").
					ReplyString("OK").
					ReplyString("OK").
					Reply(slicemsg('*', []RedisMessage{
						{typ: ':', intlen: 1000},
						{typ: ':', intlen: 2},
					})).
					ReplyString("OK").
					ReplyString("OK").
					ReplyString("OK").
					ReplyString("OK").
					Reply(slicemsg('*', []RedisMessage{
						{typ: ':', intlen: 20000},
						{typ: ':', intlen: 3},
					}))
			}()
			arr := p.DoMultiCache(context.Background(), []CacheableTTL{
				CT(Cacheable(cmds.NewCompleted([]string{"GET", "a1"})), time.Second*10),
				CT(Cacheable(cmds.NewCompleted([]string{"GET", "a2"})), time.Second*10),
				CT(Cacheable(cmds.NewCompleted([]string{"GET", "a3"})), time.Second*10),
			}...).s
			if ttl := arr[0].CacheTTL(); ttl != 10 {
				t.Errorf("unexpected cached ttl, expected %v, got %v", 10, ttl)
			}
			if ttl := arr[1].CacheTTL(); ttl != 1 {
				t.Errorf("unexpected cached ttl, expected %v, got %v", 1, ttl)
			}
			if ttl := arr[2].CacheTTL(); ttl != 10 {
				t.Errorf("unexpected cached ttl, expected %v, got %v", 10, ttl)
			}
		})
	}
	t.Run("LRU", func(t *testing.T) {
		testfn(t, ClientOption{})
	})
	t.Run("Simple", func(t *testing.T) {
		testfn(t, ClientOption{
			NewCacheStoreFn: func(option CacheStoreOption) CacheStore {
				return NewSimpleCacheAdapter(&simple{store: map[string]RedisMessage{}})
			},
		})
	})
}

// https://github.com/redis/redis/issues/8935
func TestClientSideCachingRedis6InvalidationBug1(t *testing.T) {
	defer ShouldNotLeaked(SetupLeakDetection())
	p, mock, cancel, _ := setup(t, ClientOption{})
	defer cancel()

	expectCSC := func() {
		mock.Expect("CLIENT", "CACHING", "YES").
			Expect("MULTI").
			Expect("PTTL", "a").
			Expect("GET", "a").
			Expect("EXEC").
			ReplyString("OK").
			ReplyString("OK").
			ReplyString("OK").
			ReplyString("OK").
			Reply(slicemsg('*', []RedisMessage{
				slicemsg(
					'>',
					[]RedisMessage{
						strmsg('+', "invalidate"),
						slicemsg('*', []RedisMessage{strmsg('+', "a")}),
					},
				),
				{typ: ':', intlen: -2},
			})).Reply(RedisMessage{typ: '_'})
	}

	go func() {
		expectCSC()
	}()
	// single flight
	miss := uint64(0)
	hits := uint64(0)
	times := 2000
	wg := sync.WaitGroup{}
	wg.Add(times)
	for i := 0; i < times; i++ {
		go func() {
			defer wg.Done()
			v, _ := p.DoCache(context.Background(), Cacheable(cmds.NewCompleted([]string{"GET", "a"})), 10*time.Second).ToMessage()
			if v.typ != '_' {
				t.Errorf("unexpected cached result, expected null, got %v", v.string())
			}
			if v.IsCacheHit() {
				atomic.AddUint64(&hits, 1)
			} else {
				atomic.AddUint64(&miss, 1)
			}
		}()
	}
	wg.Wait()

	if v := atomic.LoadUint64(&miss); v != 1 {
		t.Fatalf("unexpected cache miss count %v", v)
	}

	if v := atomic.LoadUint64(&hits); v != uint64(times-1) {
		t.Fatalf("unexpected cache hits count %v", v)
	}
}

// https://github.com/redis/redis/issues/8935
func TestClientSideCachingRedis6InvalidationBug2(t *testing.T) {
	defer ShouldNotLeaked(SetupLeakDetection())
	p, mock, cancel, _ := setup(t, ClientOption{})
	defer cancel()

	expectCSC := func() {
		mock.Expect("CLIENT", "CACHING", "YES").
			Expect("MULTI").
			Expect("PTTL", "a").
			Expect("GET", "a").
			Expect("EXEC").
			ReplyString("OK").
			ReplyString("OK").
			ReplyString("OK").
			ReplyString("OK").
			Reply(slicemsg('*', []RedisMessage{
				{typ: ':', intlen: -2},
				slicemsg(
					'>',
					[]RedisMessage{
						strmsg('+', "invalidate"),
						slicemsg('*', []RedisMessage{strmsg('+', "a")}),
					},
				),
			})).Reply(RedisMessage{typ: '_'})
	}

	go func() {
		expectCSC()
	}()
	// single flight
	miss := uint64(0)
	hits := uint64(0)
	times := 2000
	wg := sync.WaitGroup{}
	wg.Add(times)
	for i := 0; i < times; i++ {
		go func() {
			defer wg.Done()
			v, _ := p.DoCache(context.Background(), Cacheable(cmds.NewCompleted([]string{"GET", "a"})), 10*time.Second).ToMessage()
			if v.typ != '_' {
				t.Errorf("unexpected cached result, expected null, got %v", v.string())
			}
			if v.IsCacheHit() {
				atomic.AddUint64(&hits, 1)
			} else {
				atomic.AddUint64(&miss, 1)
			}
		}()
	}
	wg.Wait()

	if v := atomic.LoadUint64(&miss); v != 1 {
		t.Fatalf("unexpected cache miss count %v", v)
	}

	if v := atomic.LoadUint64(&hits); v != uint64(times-1) {
		t.Fatalf("unexpected cache hits count %v", v)
	}
}

// https://github.com/redis/redis/issues/8935
func TestClientSideCachingRedis6InvalidationBugErr(t *testing.T) {
	defer ShouldNotLeaked(SetupLeakDetection())
	p, mock, _, closeConn := setup(t, ClientOption{})

	expectCSC := func() {
		mock.Expect("CLIENT", "CACHING", "YES").
			Expect("MULTI").
			Expect("PTTL", "a").
			Expect("GET", "a").
			Expect("EXEC").
			ReplyString("OK").
			ReplyString("OK").
			ReplyString("OK").
			ReplyString("OK").
			Reply(slicemsg('*', []RedisMessage{
				{typ: ':', intlen: -2},
				slicemsg(
					'>',
					[]RedisMessage{
						strmsg('+', "invalidate"),
						slicemsg('*', []RedisMessage{strmsg('+', "a")}),
					},
				),
			}))
	}

	go func() {
		expectCSC()
		closeConn()
	}()

	err := p.DoCache(context.Background(), Cacheable(cmds.NewCompleted([]string{"GET", "a"})), 10*time.Second).Error()
	if err != io.EOF && !strings.HasPrefix(err.Error(), "io:") {
		t.Errorf("unexpected err %v", err)
	}
}

func TestDisableClientSideCaching(t *testing.T) {
	defer ShouldNotLeaked(SetupLeakDetection())
	p, mock, cancel, _ := setup(t, ClientOption{DisableCache: true})
	defer cancel()
	p.background()

	go func() {
		mock.Expect().Reply(slicemsg(
			'>',
			[]RedisMessage{
				strmsg('+', "invalidate"),
				slicemsg('*', []RedisMessage{strmsg('+', "a")}),
			},
		))
		mock.Expect("GET", "a").ReplyString("1").
			Expect("GET", "b").
			Expect("GET", "c").
			ReplyString("2").
			ReplyString("3")
	}()

	v, _ := p.DoCache(context.Background(), Cacheable(cmds.NewCompleted([]string{"GET", "a"})), 10*time.Second).ToMessage()
	if v.string() != "1" {
		t.Errorf("unexpected cached result, expected %v, got %v", "1", v.string())
	}

	vs := p.DoMultiCache(context.Background(),
		CT(Cacheable(cmds.NewCompleted([]string{"GET", "b"})), 10*time.Second),
		CT(Cacheable(cmds.NewCompleted([]string{"GET", "c"})), 10*time.Second)).s
	if vs[0].val.string() != "2" {
		t.Errorf("unexpected cached result, expected %v, got %v", "1", v.string())
	}
	if vs[1].val.string() != "3" {
		t.Errorf("unexpected cached result, expected %v, got %v", "1", v.string())
	}
}

func TestOnInvalidations(t *testing.T) {
	defer ShouldNotLeaked(SetupLeakDetection())
	ch := make(chan []RedisMessage)
	_, mock, cancel, _ := setup(t, ClientOption{
		OnInvalidations: func(messages []RedisMessage) {
			ch <- messages
		},
	})

	go func() {
		mock.Expect().Reply(slicemsg(
			'>',
			[]RedisMessage{
				strmsg('+', "invalidate"),
				slicemsg('*', []RedisMessage{strmsg('+', "a")}),
			},
		))
	}()

	if messages := <-ch; messages[0].string() != "a" {
		t.Fatalf("unexpected invlidation %v", messages)
	}

	go func() {
		mock.Expect().Reply(slicemsg(
			'>',
			[]RedisMessage{
				strmsg('+', "invalidate"),
				{typ: '_'},
			},
		))
	}()

	if messages := <-ch; messages != nil {
		t.Fatalf("unexpected invlidation %v", messages)
	}

	go cancel()

	if messages := <-ch; messages != nil {
		t.Fatalf("unexpected invlidation %v", messages)
	}
}

func TestMultiHalfErr(t *testing.T) {
	defer ShouldNotLeaked(SetupLeakDetection())
	p, mock, _, closeConn := setup(t, ClientOption{})

	expectCSC := func() {
		mock.Expect("CLIENT", "CACHING", "YES").
			Expect("MULTI").
			Expect("PTTL", "a").
			Expect("GET", "a").
			Expect("EXEC").
			ReplyString("OK").
			ReplyString("OK")
	}

	go func() {
		expectCSC()
		closeConn()
	}()

	err := p.DoCache(context.Background(), Cacheable(cmds.NewCompleted([]string{"GET", "a"})), 10*time.Second).Error()
	if err != io.EOF && !strings.HasPrefix(err.Error(), "io:") {
		t.Errorf("unexpected err %v", err)
	}
}

//gocyclo:ignore
func TestPubSub(t *testing.T) {
	defer ShouldNotLeaked(SetupLeakDetection())
	builder := cmds.NewBuilder(cmds.NoSlot)
	t.Run("NoReply Commands In Do", func(t *testing.T) {
		p, mock, cancel, _ := setup(t, ClientOption{})
		defer cancel()

		commands := []Completed{
			builder.Subscribe().Channel("a").Build(),
			builder.Psubscribe().Pattern("b").Build(),
			builder.Unsubscribe().Channel("c").Build(),
			builder.Punsubscribe().Pattern("d").Build(),
			builder.Ssubscribe().Channel("c").Build(),
			builder.Sunsubscribe().Channel("d").Build(),
		}

		go func() {
			for _, c := range commands {
				if c.IsUnsub() {
					mock.Expect(c.Commands()...).Expect(cmds.PingCmd.Commands()...).Reply(slicemsg('>', []RedisMessage{
						strmsg('+', strings.ToLower(c.Commands()[0])),
						strmsg('+', strings.ToLower(c.Commands()[1])),
					})).Reply(strmsg('+', "PONG"))
				} else {
					mock.Expect(c.Commands()...).Reply(slicemsg('>', []RedisMessage{
						strmsg('+', strings.ToLower(c.Commands()[0])),
						strmsg('+', strings.ToLower(c.Commands()[1])),
					}))
				}
				mock.Expect("GET", "k").ReplyString("v")
			}
		}()

		for _, c := range commands {
			p.Do(context.Background(), c)
			if v, _ := p.Do(context.Background(), builder.Get().Key("k").Build()).ToMessage(); v.string() != "v" {
				t.Fatalf("no-reply commands should not affect nornal commands")
			}
		}
	})

	t.Run("NoReply Commands In DoMulti", func(t *testing.T) {
		p, mock, cancel, _ := setup(t, ClientOption{})
		defer cancel()

		commands := []Completed{
			builder.Subscribe().Channel("a").Build(),
			builder.Psubscribe().Pattern("b").Build(),
			builder.Unsubscribe().Channel("c").Build(),
			builder.Punsubscribe().Pattern("d").Build(),
		}

		go func() {
			for _, c := range commands {
				if c.IsUnsub() {
					mock.Expect(c.Commands()...).Expect(cmds.PingCmd.Commands()...).Reply(slicemsg('>', []RedisMessage{
						strmsg('+', strings.ToLower(c.Commands()[0])),
						strmsg('+', strings.ToLower(c.Commands()[1])),
					})).Reply(strmsg('+', "PONG"))
				} else {
					mock.Expect(c.Commands()...).Reply(slicemsg('>', []RedisMessage{
						strmsg('+', strings.ToLower(c.Commands()[0])),
						strmsg('+', strings.ToLower(c.Commands()[1])),
					}))
				}
			}
			mock.Expect("GET", "k").ReplyString("v")
		}()

		p.DoMulti(context.Background(), commands...)
		if v, _ := p.Do(context.Background(), builder.Get().Key("k").Build()).ToMessage(); v.string() != "v" {
			t.Fatalf("no-reply commands should not affect nornal commands")
		}
	})

	t.Run("PubSub Subscribe RedisMessage", func(t *testing.T) {
		ctx := context.Background()
		p, mock, cancel, _ := setup(t, ClientOption{})

		activate := builder.Subscribe().Channel("1").Build()
		deactivate := builder.Unsubscribe().Channel("1").Build()
		go func() {
			mock.Expect(activate.Commands()...).Reply(
				slicemsg('>', []RedisMessage{
					strmsg('+', "subscribe"),
					strmsg('+', "1"),
					{typ: ':', intlen: 1},
				}),
				slicemsg('>', []RedisMessage{
					strmsg('+', "message"),
					strmsg('+', "1"),
					strmsg('+', "2"),
				}),
			)
			mock.Expect(deactivate.Commands()...).Expect(cmds.PingCmd.Commands()...).Reply(
				slicemsg('>', []RedisMessage{
					strmsg('+', "unsubscribe"),
					strmsg('+', "1"),
					{typ: ':', intlen: 0},
				}),
			).Reply(strmsg('+', "PONG"))
		}()

		if err := p.Receive(ctx, activate, func(msg PubSubMessage) {
			if msg.Channel == "1" && msg.Message == "2" {
				if err := p.Do(ctx, deactivate).Error(); err != nil {
					t.Fatalf("unexpected err %v", err)
				}
			}
		}); err != nil {
			t.Fatalf("unexpected err %v", err)
		}

		cancel()
	})

	t.Run("PubSub SSubscribe RedisMessage", func(t *testing.T) {
		ctx := context.Background()
		p, mock, cancel, _ := setup(t, ClientOption{})

		activate := builder.Ssubscribe().Channel("1").Build()
		deactivate := builder.Sunsubscribe().Channel("1").Build()
		go func() {
			mock.Expect(activate.Commands()...).Reply(
				slicemsg('>', []RedisMessage{
					strmsg('+', "ssubscribe"),
					strmsg('+', "1"),
					{typ: ':', intlen: 1},
				}),
				slicemsg('>', []RedisMessage{
					strmsg('+', "smessage"),
					strmsg('+', "1"),
					strmsg('+', "2"),
				}),
			)
			mock.Expect(deactivate.Commands()...).Expect(cmds.PingCmd.Commands()...).Reply(
				slicemsg('>', []RedisMessage{
					strmsg('+', "sunsubscribe"),
					strmsg('+', "1"),
					{typ: ':', intlen: 0},
				}),
			).Reply(strmsg('+', "PONG"))
		}()

		if err := p.Receive(ctx, activate, func(msg PubSubMessage) {
			if msg.Channel == "1" && msg.Message == "2" {
				if err := p.Do(ctx, deactivate).Error(); err != nil {
					t.Fatalf("unexpected err %v", err)
				}
			}
		}); err != nil {
			t.Fatalf("unexpected err %v", err)
		}

		cancel()
	})

	t.Run("PubSub PSubscribe RedisMessage", func(t *testing.T) {
		ctx := context.Background()
		p, mock, cancel, _ := setup(t, ClientOption{})

		activate := builder.Psubscribe().Pattern("1").Build()
		deactivate := builder.Punsubscribe().Pattern("1").Build()
		go func() {
			mock.Expect(activate.Commands()...).Reply(
				slicemsg('>', []RedisMessage{
					strmsg('+', "psubscribe"),
					strmsg('+', "1"),
					{typ: ':', intlen: 1},
				}),
				slicemsg('>', []RedisMessage{
					strmsg('+', "pmessage"),
					strmsg('+', "1"),
					strmsg('+', "2"),
					strmsg('+', "3"),
				}),
			)
			mock.Expect(deactivate.Commands()...).Expect(cmds.PingCmd.Commands()...).Reply(
				slicemsg('>', []RedisMessage{
					strmsg('+', "punsubscribe"),
					strmsg('+', "1"),
					{typ: ':', intlen: 0},
				}),
			).Reply(strmsg('+', "PONG"))
		}()

		if err := p.Receive(ctx, activate, func(msg PubSubMessage) {
			if msg.Pattern == "1" && msg.Channel == "2" && msg.Message == "3" {
				if err := p.Do(ctx, deactivate).Error(); err != nil {
					t.Fatalf("unexpected err %v", err)
				}
			}
		}); err != nil {
			t.Fatalf("unexpected err %v", err)
		}

		cancel()
	})

	t.Run("PubSub Wrong Command RedisMessage", func(t *testing.T) {
		p, _, cancel, _ := setup(t, ClientOption{})
		defer cancel()

		defer func() {
			if !strings.Contains(recover().(string), wrongreceive) {
				t.Fatal("Receive not panic as expected")
			}
		}()

		_ = p.Receive(context.Background(), builder.Get().Key("wrong").Build(), func(msg PubSubMessage) {})
	})

	t.Run("PubSub Subscribe fail", func(t *testing.T) {
		ctx := context.Background()
		p, _, _, closePipe := setup(t, ClientOption{})
		closePipe()

		if err := p.Receive(ctx, builder.Psubscribe().Pattern("1").Build(), func(msg PubSubMessage) {}); err != io.EOF && !strings.HasPrefix(err.Error(), "io:") {
			t.Fatalf("unexpected err %v", err)
		}
	})

	t.Run("PubSub Subscribe context cancel", func(t *testing.T) {
		ctx, ctxCancel := context.WithCancel(context.Background())
		p, mock, cancel, _ := setup(t, ClientOption{})

		activate := builder.Subscribe().Channel("1").Build()
		go func() {
			mock.Expect(activate.Commands()...).Reply(
				slicemsg('>', []RedisMessage{
					strmsg('+', "subscribe"),
					strmsg('+', "1"),
					{typ: ':', intlen: 1},
				}),
				slicemsg('>', []RedisMessage{
					strmsg('+', "message"),
					strmsg('+', "1"),
					strmsg('+', "2"),
				}),
			)
		}()

		if err := p.Receive(ctx, activate, func(msg PubSubMessage) {
			if msg.Channel == "1" && msg.Message == "2" {
				ctxCancel()
			}
		}); !errors.Is(err, context.Canceled) {
			t.Fatalf("unexpected err %v", err)
		}

		cancel()
	})

	t.Run("PubSub Subscribe Redis Error", func(t *testing.T) {
		ctx := context.Background()
		p, mock, cancel, _ := setup(t, ClientOption{})

		commands := []Completed{
			builder.Subscribe().Channel("1").Build(),
			builder.Psubscribe().Pattern("1").Build(),
			builder.Ssubscribe().Channel("1").Build(),
			builder.Unsubscribe().Channel("1").Build(),
			builder.Punsubscribe().Pattern("1").Build(),
			builder.Sunsubscribe().Channel("1").Build(),
		}
		go func() {
			for _, cmd := range commands {
				if cmd.IsUnsub() {
					mock.Expect(cmd.Commands()...).Expect(cmds.PingCmd.Commands()...).Reply(strmsg('-', cmd.Commands()[0])).Reply(strmsg('+', "PONG"))
				} else {
					mock.Expect(cmd.Commands()...).Reply(strmsg('-', cmd.Commands()[0]))
				}
			}
		}()
		for _, cmd := range commands {
			if err := p.Do(ctx, cmd).Error(); err == nil || !strings.Contains(err.Error(), cmd.Commands()[0]) {
				t.Fatalf("unexpected err %v", err)
			}
		}

		cancel()
	})

	t.Run("PubSub Subscribe Response", func(t *testing.T) {
		ctx := context.Background()
		p, mock, cancel, _ := setup(t, ClientOption{})

		commands := []Completed{
			builder.Subscribe().Channel("a", "b", "c").Build(),
			builder.Psubscribe().Pattern("a", "b", "c").Build(),
			builder.Ssubscribe().Channel("a", "b", "c").Build(),
			builder.Unsubscribe().Channel("a", "b", "c").Build(),
			builder.Punsubscribe().Pattern("a", "b", "c").Build(),
			builder.Sunsubscribe().Channel("a", "b", "c").Build(),
		}

		for i, cmd1 := range commands {
			cmd2 := builder.Get().Key(strconv.Itoa(i)).Build()
			go func() {
				if cmd1.IsUnsub() {
					mock.Expect(cmd1.Commands()...).Expect(cmds.PingCmd.Commands()...).Reply(
						slicemsg('>', []RedisMessage{
							strmsg('+', "unsubscribe"),
							strmsg('+', "a"),
							{typ: ':', intlen: 1},
						}),
						slicemsg('>', []RedisMessage{ // skip
							strmsg('+', "unsubscribe"),
							strmsg('+', "b"),
							{typ: ':', intlen: 1},
						}),
						slicemsg('>', []RedisMessage{ // skip
							strmsg('+', "unsubscribe"),
							strmsg('+', "c"),
							{typ: ':', intlen: 1},
						}),
					).Reply(strmsg('+', "PONG")).Expect(cmd2.Commands()...).ReplyString(strconv.Itoa(i))
				} else {
					mock.Expect(cmd1.Commands()...).Reply(
						slicemsg('>', []RedisMessage{
							strmsg('+', "subscribe"),
							strmsg('+', "a"),
							{typ: ':', intlen: 1},
						}),
						slicemsg('>', []RedisMessage{ // skip
							strmsg('+', "subscribe"),
							strmsg('+', "b"),
							{typ: ':', intlen: 1},
						}),
						slicemsg('>', []RedisMessage{ // skip
							strmsg('+', "subscribe"),
							strmsg('+', "c"),
							{typ: ':', intlen: 1},
						}),
					).Expect(cmd2.Commands()...).ReplyString(strconv.Itoa(i))
				}

			}()

			if err := p.Do(ctx, cmd1).Error(); err != nil {
				t.Fatalf("unexpected err %v", err)
			}
			if v, err := p.Do(ctx, cmd2).ToString(); err != nil || v != strconv.Itoa(i) {
				t.Fatalf("unexpected val %v %v", v, err)
			}
		}
		cancel()
	})

	t.Run("PubSub Wildcard Unsubscribe Response", func(t *testing.T) {
		ctx := context.Background()
		p, mock, cancel, _ := setup(t, ClientOption{})

		commands := []Completed{
			builder.Unsubscribe().Build(),
			builder.Punsubscribe().Build(),
			builder.Sunsubscribe().Build(),
		}

		replies := [][]RedisMessage{{
			slicemsg(
				'>',
				[]RedisMessage{
					strmsg('+', "unsubscribe"),
					{typ: '_'},
					{typ: ':', intlen: 0},
				},
			),
		}, {
			slicemsg(
				'>',
				[]RedisMessage{
					strmsg('+', "punsubscribe"),
					strmsg('+', "1"),
					{typ: ':', intlen: 0},
				},
			),
		}, {
			slicemsg(
				'>',
				[]RedisMessage{
					strmsg('+', "sunsubscribe"),
					strmsg('+', "2"),
					{typ: ':', intlen: 0},
				},
			),
			slicemsg(
				'>',
				[]RedisMessage{
					strmsg('+', "sunsubscribe"),
					strmsg('+', "3"),
					{typ: ':', intlen: 0},
				},
			),
		}}

		for i, cmd1 := range commands {
			cmd2 := builder.Get().Key(strconv.Itoa(i)).Build()
			go func() {
				mock.Expect(cmd1.Commands()...).Expect(cmds.PingCmd.Commands()...).Reply(replies[i]...).Reply(strmsg('+', "PONG")).Expect(cmd2.Commands()...).ReplyString(strconv.Itoa(i))
			}()

			if err := p.Do(ctx, cmd1).Error(); err != nil {
				t.Fatalf("unexpected err %v", err)
			}
			if v, err := p.Do(ctx, cmd2).ToString(); err != nil || v != strconv.Itoa(i) {
				t.Fatalf("unexpected val %v %v", v, err)
			}
		}
		cancel()
	})

	t.Run("PubSub Proactive UNSUBSCRIBE/PUNSUBSCRIBE/SUNSUBSCRIBE", func(t *testing.T) {
		for _, command := range []string{
			"unsubscribe",
			"punsubscribe",
			"sunsubscribe",
		} {
			command := command
			t.Run(command, func(t *testing.T) {
				ctx := context.Background()
				p, mock, cancel, _ := setup(t, ClientOption{})

				commands := []Completed{
					builder.Sunsubscribe().Build(),
					builder.Ssubscribe().Channel("3").Build(),
				}

				replies := [][]RedisMessage{
					{
						slicemsg( // proactive unsubscribe before user unsubscribe
							'>',
							[]RedisMessage{
								strmsg('+', command),
								strmsg('+', "1"),
								{typ: ':', intlen: 0},
							},
						),
						slicemsg( // proactive unsubscribe before user unsubscribe
							'>',
							[]RedisMessage{
								strmsg('+', command),
								strmsg('+', "2"),
								{typ: ':', intlen: 0},
							},
						),
						slicemsg( // user unsubscribe
							'>',
							[]RedisMessage{
								strmsg('+', command),
								{typ: '_'},
								{typ: ':', intlen: 0},
							},
						),
						slicemsg( // proactive unsubscribe after user unsubscribe
							'>',
							[]RedisMessage{
								strmsg('+', command),
								{typ: '_'},
								{typ: ':', intlen: 0},
							},
						),
					},
					{
						slicemsg( // user ssubscribe
							'>',
							[]RedisMessage{
								strmsg('+', "ssubscribe"),
								strmsg('+', "3"),
								{typ: ':', intlen: 0},
							},
						),
						slicemsg( // proactive unsubscribe after user ssubscribe
							'>',
							[]RedisMessage{
								strmsg('+', command),
								strmsg('+', "3"),
								{typ: ':', intlen: 0},
							},
						),
					},
				}

				p.background()

				// proactive unsubscribe before other commands
				mock.Expect().Reply(slicemsg( // proactive unsubscribe before user unsubscribe
					'>',
					[]RedisMessage{
						strmsg('+', command),
						strmsg('+', "0"),
						{typ: ':', intlen: 0},
					},
				))

				time.Sleep(time.Millisecond * 100)

				for i, cmd1 := range commands {
					cmd2 := builder.Get().Key(strconv.Itoa(i)).Build()
					go func() {
						if cmd1.IsUnsub() {
							mock.Expect(cmd1.Commands()...).Expect(cmds.PingCmd.Commands()...).Reply(replies[i]...).Reply(strmsg('+', "PONG")).Expect(cmd2.Commands()...).ReplyString(strconv.Itoa(i))
						} else {
							mock.Expect(cmd1.Commands()...).Reply(replies[i]...).Expect(cmd2.Commands()...).ReplyString(strconv.Itoa(i))
						}
					}()
					if err := p.Do(ctx, cmd1).Error(); err != nil {
						t.Fatalf("unexpected err %v", err)
					}
					if v, err := p.Do(ctx, cmd2).ToString(); err != nil || v != strconv.Itoa(i) {
						t.Fatalf("unexpected val %v %v", v, err)
					}
				}
				cancel()
			})
		}
	})

	t.Run("PubSub Proactive SUNSUBSCRIBE with Slot Migration", func(t *testing.T) {
		ctx := context.Background()
		p, mock, cancel, _ := setup(t, ClientOption{})

		commands := []Completed{
			builder.Sunsubscribe().Channel("1").Build(),
			builder.Sunsubscribe().Channel("2").Build(),
			builder.Sunsubscribe().Channel("3").Build(),
			builder.Get().Key("mk").Build(),
		}

		replies := [][]RedisMessage{
			{
				slicemsg( // proactive unsubscribe before user unsubscribe
					'>',
					[]RedisMessage{
						strmsg('+', "sunsubscribe"),
						strmsg('+', "a"),
						{typ: ':', intlen: 0},
					},
				),
				slicemsg( // proactive unsubscribe before user unsubscribe
					'>',
					[]RedisMessage{
						strmsg('+', "sunsubscribe"),
						strmsg('+', "b"),
						{typ: ':', intlen: 0},
					},
				),
				strmsg( // user unsubscribe, but error
					'-',
					"MOVED 1111",
				),
			}, {
				strmsg( // user unsubscribe, but error
					'-',
					"MOVED 222",
				),
			}, {
				slicemsg( // user unsubscribe success
					'>',
					[]RedisMessage{
						strmsg('+', "sunsubscribe"),
						strmsg('+', "c"),
						{typ: ':', intlen: 0},
					},
				),
			}, {
				slicemsg( // proactive unsubscribe after user unsubscribe
					'>',
					[]RedisMessage{
						strmsg('+', "sunsubscribe"),
						{typ: '_'},
						{typ: ':', intlen: 0},
					},
				),
				strmsg('+', "mk"),
			},
		}

		p.background()

		// proactive unsubscribe before other commands
		mock.Expect().Reply(slicemsg( // proactive unsubscribe before user unsubscribe
			'>',
			[]RedisMessage{
				strmsg('+', "sunsubscribe"),
				strmsg('+', "0"),
				{typ: ':', intlen: 0},
			},
		))

		time.Sleep(time.Millisecond * 100)

		for i, cmd1 := range commands {
			cmd2 := builder.Get().Key(strconv.Itoa(i)).Build()
			go func() {
				if cmd1.IsUnsub() {
					mock.Expect(cmd1.Commands()...).Expect(cmds.PingCmd.Commands()...).Reply(replies[i]...).Reply(strmsg('+', "PONG")).Expect(cmd2.Commands()...).ReplyString(strconv.Itoa(i))
				} else {
					mock.Expect(cmd1.Commands()...).Reply(replies[i]...).Expect(cmd2.Commands()...).ReplyString(strconv.Itoa(i))
				}
			}()
			if err := p.Do(ctx, cmd1).Error(); err != nil {
				if i < 2 && strings.HasPrefix(err.Error(), "MOVED") {
					// OK
				} else {
					t.Fatalf("unexpected err %v", err)
				}
			}
			if v, err := p.Do(ctx, cmd2).ToString(); err != nil || v != strconv.Itoa(i) {
				t.Fatalf("unexpected val %v %v", v, err)
			}
		}
		cancel()
	})

	t.Run("PubSub missing unsubReply", func(t *testing.T) {
		shouldPanic := func(push cmds.Completed) (pass bool) {
			defer func() { pass = recover() == protocolbug }()

			p, mock, _, _ := setup(t, ClientOption{})
			atomic.StoreInt32(&p.state, 1)
			p.queue.PutOne(push)
			_, _, ch := p.queue.NextWriteCmd()
			go func() {
				mock.Expect().Reply(strmsg(
					'-', "MOVED",
				)).Reply(strmsg(
					'-', "MOVED",
				))
			}()
			go func() {
				<-ch
			}()
			p._backgroundRead()
			return
		}
		for _, push := range []cmds.Completed{
			builder.Sunsubscribe().Channel("ch1").Build(),
		} {
			if !shouldPanic(push) {
				t.Fatalf("should panic on protocolbug")
			}
		}
	})

	t.Run("PubSub missing unsubReply more", func(t *testing.T) {
		shouldPanic := func(push cmds.Completed) (pass bool) {
			defer func() { pass = recover() == protocolbug }()

			p, mock, _, _ := setup(t, ClientOption{})
			atomic.StoreInt32(&p.state, 1)
			p.queue.PutOne(push)
			p.queue.PutOne(cmds.PingCmd)
			_, _, ch := p.queue.NextWriteCmd()
			_, _, _ = p.queue.NextWriteCmd()
			go func() {
				mock.Expect().Reply(strmsg(
					'-', "MOVED",
				)).Reply(strmsg(
					'-', "MOVED",
				))
			}()
			go func() {
				<-ch
			}()
			p._backgroundRead()
			return
		}
		for _, push := range []cmds.Completed{
			builder.Sunsubscribe().Channel("ch1").Build(),
		} {
			if !shouldPanic(push) {
				t.Fatalf("should panic on protocolbug")
			}
		}
	})

	t.Run("PubSub unsubReply failed because of NOPERM error from server", func(t *testing.T) {
		ctx := context.Background()
		p, mock, cancel, _ := setup(t, ClientOption{})

		commands := []Completed{
			builder.Sunsubscribe().Channel("1").Build(),
			builder.Sunsubscribe().Channel("2").Build(),
			builder.Get().Key("mk").Build(),
		}

		replies := [][]RedisMessage{
			{
				slicemsg( // proactive unsubscribe before user unsubscribe
					'>',
					[]RedisMessage{
						strmsg('+', "sunsubscribe"),
						strmsg('+', "a"),
						{typ: ':', intlen: 0},
					},
				),
				slicemsg( // proactive unsubscribe before user unsubscribe
					'>',
					[]RedisMessage{
						strmsg('+', "sunsubscribe"),
						strmsg('+', "b"),
						{typ: ':', intlen: 0},
					},
				),
			}, {
				// empty
			}, {
				slicemsg( // proactive unsubscribe after user unsubscribe
					'>',
					[]RedisMessage{
						strmsg('+', "sunsubscribe"),
						{typ: '_'},
						{typ: ':', intlen: 0},
					},
				),
				strmsg('+', "mk"),
			},
		}

		p.background()

		// proactive unsubscribe before other commands
		mock.Expect().Reply(slicemsg( // proactive unsubscribe before user unsubscribe
			'>',
			[]RedisMessage{
				strmsg('+', "sunsubscribe"),
				strmsg('+', "0"),
				{typ: ':', intlen: 0},
			},
		))

		time.Sleep(time.Millisecond * 100)

		for i, cmd1 := range commands {
			cmd2 := builder.Get().Key(strconv.Itoa(i)).Build()
			go func() {
				if cmd1.IsUnsub() {
					mock.Expect(cmd1.Commands()...).Expect(cmds.PingCmd.Commands()...).
						Reply(replies[i]...).
						Reply(strmsg( // failed unsubReply
							'-',
							"NOPERM User u has no permissions to run the 'ping' command",
						)).Expect(cmd2.Commands()...).ReplyString(strconv.Itoa(i))
				} else {
					mock.Expect(cmd1.Commands()...).Reply(replies[i]...).Expect(cmd2.Commands()...).ReplyString(strconv.Itoa(i))
				}
			}()
			if i == 2 {
				if v, err := p.Do(ctx, cmd1).ToString(); err != nil || v != "mk" {
					t.Fatalf("unexpected err %v", err)
				}
			} else {
				if err := p.Do(ctx, cmd1).Error(); err != nil {
					t.Fatalf("unexpected err %v", err)
				}
			}
			if v, err := p.Do(ctx, cmd2).ToString(); err != nil || v != strconv.Itoa(i) {
				t.Fatalf("unexpected val %v %v", v, err)
			}
		}
		cancel()
	})

	t.Run("PubSub unsubReply failed because of error LOADING from server", func(t *testing.T) {
		ctx := context.Background()
		p, mock, cancel, _ := setup(t, ClientOption{})

		commands := []Completed{
			builder.Sunsubscribe().Channel("1").Build(),
			builder.Sunsubscribe().Channel("2").Build(),
			builder.Get().Key("mk").Build(),
		}

		replies := [][]RedisMessage{
			{
				slicemsg( // proactive unsubscribe before user unsubscribe
					'>',
					[]RedisMessage{
						strmsg('+', "sunsubscribe"),
						strmsg('+', "a"),
						{typ: ':', intlen: 0},
					},
				),
				slicemsg( // proactive unsubscribe before user unsubscribe
					'>',
					[]RedisMessage{
						strmsg('+', "sunsubscribe"),
						strmsg('+', "b"),
						{typ: ':', intlen: 0},
					},
				),
			}, {
				// empty
			}, {
				slicemsg( // proactive unsubscribe after user unsubscribe
					'>',
					[]RedisMessage{
						strmsg('+', "sunsubscribe"),
						{typ: '_'},
						{typ: ':', intlen: 0},
					},
				),
				strmsg('+', "mk"),
			},
		}

		p.background()

		// proactive unsubscribe before other commands
		mock.Expect().Reply(slicemsg( // proactive unsubscribe before user unsubscribe
			'>',
			[]RedisMessage{
				strmsg('+', "sunsubscribe"),
				strmsg('+', "0"),
				{typ: ':', intlen: 0},
			},
		))

		time.Sleep(time.Millisecond * 100)

		for i, cmd1 := range commands {
			cmd2 := builder.Get().Key(strconv.Itoa(i)).Build()
			go func() {
				if cmd1.IsUnsub() {
					mock.Expect(cmd1.Commands()...).Expect(cmds.PingCmd.Commands()...).
						Reply(replies[i]...).
						Reply(strmsg( // failed unsubReply
							'-',
							"LOADING server is loading the dataset in memory",
						)).Expect(cmd2.Commands()...).ReplyString(strconv.Itoa(i))
				} else {
					mock.Expect(cmd1.Commands()...).Reply(replies[i]...).Expect(cmd2.Commands()...).ReplyString(strconv.Itoa(i))
				}
			}()
			if i == 2 {
				if v, err := p.Do(ctx, cmd1).ToString(); err != nil || v != "mk" {
					t.Fatalf("unexpected err %v", err)
				}
			} else {
				if err := p.Do(ctx, cmd1).Error(); err != nil {
					t.Fatalf("unexpected err %v", err)
				}
			}
			if v, err := p.Do(ctx, cmd2).ToString(); err != nil || v != strconv.Itoa(i) {
				t.Fatalf("unexpected val %v %v", v, err)
			}
		}
		cancel()
	})

	t.Run("PubSub unsubReply failed because of error BUSY from server", func(t *testing.T) {
		ctx := context.Background()
		p, mock, cancel, _ := setup(t, ClientOption{})

		commands := []Completed{
			builder.Sunsubscribe().Channel("1").Build(),
			builder.Sunsubscribe().Channel("2").Build(),
			builder.Get().Key("mk").Build(),
		}

		replies := [][]RedisMessage{
			{
				slicemsg( // proactive unsubscribe before user unsubscribe
					'>',
					[]RedisMessage{
						strmsg('+', "sunsubscribe"),
						strmsg('+', "a"),
						{typ: ':', intlen: 0},
					},
				),
				slicemsg( // proactive unsubscribe before user unsubscribe
					'>',
					[]RedisMessage{
						strmsg('+', "sunsubscribe"),
						strmsg('+', "b"),
						{typ: ':', intlen: 0},
					},
				),
			}, {
				// empty
			}, {
				slicemsg( // proactive unsubscribe after user unsubscribe
					'>',
					[]RedisMessage{
						strmsg('+', "sunsubscribe"),
						{typ: '_'},
						{typ: ':', intlen: 0},
					},
				),
				strmsg('+', "mk"),
			},
		}

		p.background()

		// proactive unsubscribe before other commands
		mock.Expect().Reply(slicemsg( // proactive unsubscribe before user unsubscribe
			'>',
			[]RedisMessage{
				strmsg('+', "sunsubscribe"),
				strmsg('+', "0"),
				{typ: ':', intlen: 0},
			},
		))

		time.Sleep(time.Millisecond * 100)

		for i, cmd1 := range commands {
			cmd2 := builder.Get().Key(strconv.Itoa(i)).Build()
			go func() {
				if cmd1.IsUnsub() {
					mock.Expect(cmd1.Commands()...).Expect(cmds.PingCmd.Commands()...).
						Reply(replies[i]...).
						Reply(strmsg( // failed unsubReply
							'-',
							"BUSY",
						)).Expect(cmd2.Commands()...).ReplyString(strconv.Itoa(i))
				} else {
					mock.Expect(cmd1.Commands()...).Reply(replies[i]...).Expect(cmd2.Commands()...).ReplyString(strconv.Itoa(i))
				}
			}()
			if i == 2 {
				if v, err := p.Do(ctx, cmd1).ToString(); err != nil || v != "mk" {
					t.Fatalf("unexpected err %v", err)
				}
			} else {
				if err := p.Do(ctx, cmd1).Error(); err != nil {
					t.Fatalf("unexpected err %v", err)
				}
			}
			if v, err := p.Do(ctx, cmd2).ToString(); err != nil || v != strconv.Itoa(i) {
				t.Fatalf("unexpected val %v %v", v, err)
			}
		}
		cancel()
	})

	t.Run("PubSub Unexpected Subscribe", func(t *testing.T) {
		shouldPanic := func(push string) (pass bool) {
			defer func() { pass = recover() == protocolbug }()

			p, mock, _, _ := setup(t, ClientOption{})
			atomic.StoreInt32(&p.state, 1)
			p.queue.PutOne(builder.Get().Key("a").Build())
			p.queue.NextWriteCmd()
			go func() {
				mock.Expect().Reply(slicemsg(
					'>', []RedisMessage{
						strmsg('+', push),
						strmsg('+', ""),
					},
				))
			}()
			p._backgroundRead()
			return
		}
		for _, push := range []string{
			"subscribe",
			"psubscribe",
			"ssubscribe",
		} {
			if !shouldPanic(push) {
				t.Fatalf("should panic on protocolbug")
			}
		}
	})

	t.Run("PubSub MULTI/EXEC Subscribe", func(t *testing.T) {
		shouldPanic := func(cmd Completed) (pass bool) {
			defer func() { pass = recover() == multiexecsub }()

			p, mock, _, _ := setup(t, ClientOption{})
			atomic.StoreInt32(&p.state, 1)
			p.queue.PutOne(cmd)
			p.queue.NextWriteCmd()
			go func() {
				mock.Expect().Reply(strmsg('+', "QUEUED"))
			}()
			p._backgroundRead()
			return
		}
		for _, push := range []Completed{
			builder.Subscribe().Channel("ch1").Build(),
			builder.Psubscribe().Pattern("ch1").Build(),
			builder.Ssubscribe().Channel("ch1").Build(),
			builder.Unsubscribe().Channel("ch1").Build(),
			builder.Punsubscribe().Pattern("ch1").Build(),
			builder.Sunsubscribe().Channel("ch1").Build(),
		} {
			if !shouldPanic(push) {
				t.Fatalf("should panic on protocolbug")
			}
		}
	})

	t.Run("PubSub blocking mixed", func(t *testing.T) {
		p, _, cancel, _ := setup(t, ClientOption{})
		defer cancel()

		commands := []Completed{
			builder.Subscribe().Channel("a").Build(),
			builder.Psubscribe().Pattern("b").Build(),
			builder.Blpop().Key("c").Timeout(0).Build(),
		}
		for _, resp := range p.DoMulti(context.Background(), commands...).s {
			if e := resp.Error(); e != ErrBlockingPubSubMixed {
				t.Fatalf("unexpected err %v", e)
			}
		}
	})

	t.Run("RESP2 pubsub mixed", func(t *testing.T) {
		p, _, cancel, _ := setup(t, ClientOption{})
		p.version = 5
		defer cancel()

		commands := []Completed{
			builder.Subscribe().Channel("a").Build(),
			builder.Psubscribe().Pattern("b").Build(),
			builder.Get().Key("c").Build(),
		}
		for _, resp := range p.DoMulti(context.Background(), commands...).s {
			if e := resp.Error(); e != ErrRESP2PubSubMixed {
				t.Fatalf("unexpected err %v", e)
			}
		}
	})

	t.Run("RESP2 pubsub connect error", func(t *testing.T) {
		p, _, cancel, _ := setup(t, ClientOption{})
		p.version = 5
		e := errors.New("any")
		p.r2psFn = func(_ context.Context) (p *pipe, err error) {
			return nil, e
		}
		defer cancel()

		if err := p.Receive(context.Background(), builder.Subscribe().Channel("a").Build(), nil); err != e {
			t.Fatalf("unexpected err %v", err)
		}

		if err := p.Do(context.Background(), builder.Subscribe().Channel("a").Build()).Error(); err != e {
			t.Fatalf("unexpected err %v", err)
		}

		if err := p.DoMulti(context.Background(), builder.Subscribe().Channel("a").Build()).s[0].Error(); err != e {
			t.Fatalf("unexpected err %v", err)
		}
	})
}

//gocyclo:ignore
func TestPubSubHooks(t *testing.T) {
	defer ShouldNotLeaked(SetupLeakDetection())
	builder := cmds.NewBuilder(cmds.NoSlot)

	t.Run("Empty Hooks", func(t *testing.T) {
		p, _, cancel, _ := setup(t, ClientOption{})
		defer cancel()
		if ch := p.SetPubSubHooks(PubSubHooks{}); ch != nil {
			t.Fatalf("unexpected ch %v", ch)
		}
	})

	t.Run("Close on error", func(t *testing.T) {
		p, _, cancel, closeConn := setup(t, ClientOption{})
		defer cancel()
		ch := p.SetPubSubHooks(PubSubHooks{
			OnMessage: func(m PubSubMessage) {},
		})
		closeConn()
		if err := <-ch; err != io.EOF && !strings.HasPrefix(err.Error(), "io:") {
			t.Fatalf("unexpected err %v", err)
		}
	})

	t.Run("Swap Hooks", func(t *testing.T) {
		p, _, cancel, _ := setup(t, ClientOption{})
		defer cancel()
		ch1 := p.SetPubSubHooks(PubSubHooks{
			OnMessage: func(m PubSubMessage) {},
		})
		ch2 := p.SetPubSubHooks(PubSubHooks{
			OnSubscription: func(s PubSubSubscription) {},
		})
		if err := <-ch1; err != nil {
			t.Fatalf("unexpected err %v", err)
		}
		ch3 := p.SetPubSubHooks(PubSubHooks{})
		if err := <-ch2; err != nil {
			t.Fatalf("unexpected err %v", err)
		}
		if ch3 != nil {
			t.Fatalf("unexpected ch %v", ch3)
		}
	})

	t.Run("PubSubHooks OnSubscription", func(t *testing.T) {
		ctx := context.Background()
		p, mock, cancel, _ := setup(t, ClientOption{})

		var s1, s2, u1, u2 bool

		ch := p.SetPubSubHooks(PubSubHooks{
			OnSubscription: func(s PubSubSubscription) {
				if s.Kind == "subscribe" && s.Channel == "1" && s.Count == 1 {
					s1 = true
				}
				if s.Kind == "psubscribe" && s.Channel == "2" && s.Count == 2 {
					s2 = true
				}
				if s.Kind == "unsubscribe" && s.Channel == "1" && s.Count == 1 {
					u1 = true
				}
				if s.Kind == "punsubscribe" && s.Channel == "2" && s.Count == 2 {
					u2 = true
				}
			},
		})

		activate1 := builder.Subscribe().Channel("1").Build()
		activate2 := builder.Psubscribe().Pattern("2").Build()
		deactivate1 := builder.Unsubscribe().Channel("1").Build()
		deactivate2 := builder.Punsubscribe().Pattern("2").Build()
		go func() {
			mock.Expect(activate1.Commands()...).Expect(activate2.Commands()...).Reply(
				slicemsg('>', []RedisMessage{
					strmsg('+', "subscribe"),
					strmsg('+', "1"),
					{typ: ':', intlen: 1},
				}),
				slicemsg('>', []RedisMessage{
					strmsg('+', "psubscribe"),
					strmsg('+', "2"),
					{typ: ':', intlen: 2},
				}),
				slicemsg('>', []RedisMessage{
					strmsg('+', "message"),
					strmsg('+', "1"),
					strmsg('+', "11"),
				}),
				slicemsg('>', []RedisMessage{
					strmsg('+', "pmessage"),
					strmsg('+', "2"),
					strmsg('+', "22"),
					strmsg('+', "222"),
				}),
			)
			mock.Expect(deactivate1.Commands()...).Expect(cmds.PingCmd.Commands()...).Expect(deactivate2.Commands()...).Expect(cmds.PingCmd.Commands()...).Reply(
				slicemsg('>', []RedisMessage{
					strmsg('+', "unsubscribe"),
					strmsg('+', "1"),
					{typ: ':', intlen: 1},
				}),
				strmsg('+', "PONG"),
				slicemsg('>', []RedisMessage{
					strmsg('+', "punsubscribe"),
					strmsg('+', "2"),
					{typ: ':', intlen: 2},
				}),
				strmsg('+', "PONG"),
			)
			cancel()
		}()

		for _, r := range p.DoMulti(ctx, activate1, activate2).s {
			if err := r.Error(); err != nil {
				t.Fatalf("unexpected err %v", err)
			}
		}
		for _, r := range p.DoMulti(ctx, deactivate1, deactivate2).s {
			if err := r.Error(); err != nil {
				t.Fatalf("unexpected err %v", err)
			}
		}
		if err := <-ch; err != ErrClosing {
			t.Fatalf("unexpected err %v", err)
		}
		if !s1 {
			t.Fatalf("unexpected s1")
		}
		if !s2 {
			t.Fatalf("unexpected s2")
		}
		if !u1 {
			t.Fatalf("unexpected u1")
		}
		if !u2 {
			t.Fatalf("unexpected u2")
		}
	})

	t.Run("PubSubHooks OnMessage", func(t *testing.T) {
		ctx := context.Background()
		p, mock, cancel, _ := setup(t, ClientOption{})

		var m1, m2 bool

		ch := p.SetPubSubHooks(PubSubHooks{
			OnMessage: func(m PubSubMessage) {
				if m.Channel == "1" && m.Message == "11" {
					m1 = true
				}
				if m.Pattern == "2" && m.Channel == "22" && m.Message == "222" {
					m2 = true
				}
			},
		})

		activate1 := builder.Subscribe().Channel("1").Build()
		activate2 := builder.Psubscribe().Pattern("2").Build()
		deactivate1 := builder.Unsubscribe().Channel("1").Build()
		deactivate2 := builder.Punsubscribe().Pattern("2").Build()
		go func() {
			mock.Expect(activate1.Commands()...).Expect(activate2.Commands()...).Reply(
				slicemsg('>', []RedisMessage{
					strmsg('+', "subscribe"),
					strmsg('+', "1"),
					{typ: ':', intlen: 1},
				}),
				slicemsg('>', []RedisMessage{
					strmsg('+', "psubscribe"),
					strmsg('+', "2"),
					{typ: ':', intlen: 2},
				}),
				slicemsg('>', []RedisMessage{
					strmsg('+', "message"),
					strmsg('+', "1"),
					strmsg('+', "11"),
				}),
				slicemsg('>', []RedisMessage{
					strmsg('+', "pmessage"),
					strmsg('+', "2"),
					strmsg('+', "22"),
					strmsg('+', "222"),
				}),
			)
			mock.Expect(deactivate1.Commands()...).Expect(cmds.PingCmd.Commands()...).Expect(deactivate2.Commands()...).Expect(cmds.PingCmd.Commands()...).Reply(
				slicemsg('>', []RedisMessage{
					strmsg('+', "unsubscribe"),
					strmsg('+', "1"),
					{typ: ':', intlen: 1},
				}),
				strmsg('+', "PONG"),
				slicemsg('>', []RedisMessage{
					strmsg('+', "punsubscribe"),
					strmsg('+', "2"),
					{typ: ':', intlen: 2},
				}),
				strmsg('+', "PONG"),
			)
			cancel()
		}()

		for _, r := range p.DoMulti(ctx, activate1, activate2).s {
			if err := r.Error(); err != nil {
				t.Fatalf("unexpected err %v", err)
			}
		}
		for _, r := range p.DoMulti(ctx, deactivate1, deactivate2).s {
			if err := r.Error(); err != nil {
				t.Fatalf("unexpected err %v", err)
			}
		}
		if err := <-ch; err != ErrClosing {
			t.Fatalf("unexpected err %v", err)
		}
		if !m1 {
			t.Fatalf("unexpected m1")
		}
		if !m2 {
			t.Fatalf("unexpected m2")
		}
	})
}

func TestExitOnWriteError(t *testing.T) {
	defer ShouldNotLeaked(SetupLeakDetection())
	p, _, _, closeConn := setup(t, ClientOption{})

	closeConn()

	for i := 0; i < 2; i++ {
		if err := p.Do(context.Background(), cmds.NewCompleted([]string{"GET", "a"})).NonRedisError(); err != io.EOF && !strings.HasPrefix(err.Error(), "io:") {
			t.Errorf("unexpected cached result, expected io err, got %v", err)
		}
	}
}

func TestExitOnPubSubSubscribeWriteError(t *testing.T) {
	defer ShouldNotLeaked(SetupLeakDetection())
	p, _, _, closeConn := setup(t, ClientOption{})

	activate := cmds.NewBuilder(cmds.NoSlot).Subscribe().Channel("a").Build()

	count := int64(0)
	wg := sync.WaitGroup{}
	times := 2000
	wg.Add(times)
	for i := 0; i < times; i++ {
		go func() {
			defer wg.Done()
			atomic.AddInt64(&count, 1)
			if err := p.Do(context.Background(), activate).NonRedisError(); err != io.EOF && !strings.HasPrefix(err.Error(), "io:") {
				t.Errorf("unexpected result, expected io err, got %v", err)
			}
		}()
	}
	for atomic.LoadInt64(&count) < 1000 {
		runtime.Gosched()
	}
	closeConn()
	wg.Wait()
}

func TestExitOnWriteMultiError(t *testing.T) {
	defer ShouldNotLeaked(SetupLeakDetection())
	p, _, _, closeConn := setup(t, ClientOption{})

	closeConn()

	for i := 0; i < 2; i++ {
		if err := p.DoMulti(context.Background(), cmds.NewCompleted([]string{"GET", "a"})).s[0].NonRedisError(); err != io.EOF && !strings.HasPrefix(err.Error(), "io:") {
			t.Errorf("unexpected result, expected io err, got %v", err)
		}
	}
}

func TestExitOnRingFullAndConnError(t *testing.T) {
	defer ShouldNotLeaked(SetupLeakDetection())
	p, mock, _, closeConn := setup(t, ClientOption{
		RingScaleEachConn: 1,
	})
	p.background()

	// fill the ring
	for i := 0; i < len(p.queue.(*ring).store); i++ {
		go func() {
			if err := p.Do(context.Background(), cmds.NewCompleted([]string{"GET", "a"})).Error(); err != io.EOF && !strings.HasPrefix(err.Error(), "io:") {
				t.Errorf("unexpected result, expected io err, got %v", err)
			}
		}()
	}
	// let writer loop over the ring
	for i := 0; i < len(p.queue.(*ring).store); i++ {
		mock.Expect("GET", "a")
	}

	time.Sleep(time.Second) // make sure the writer is waiting for the next write
	closeConn()

	if err := p.Do(context.Background(), cmds.NewCompleted([]string{"GET", "a"})).Error(); err != io.EOF && !strings.HasPrefix(err.Error(), "io:") {
		t.Errorf("unexpected result, expected io err, got %v", err)
	}
}

func TestExitOnRingFullAndPingTimout(t *testing.T) {
	defer ShouldNotLeaked(SetupLeakDetection())
	p, mock, _, _ := setup(t, ClientOption{
		RingScaleEachConn: 1,
		ConnWriteTimeout:  500 * time.Millisecond,
		Dialer:            net.Dialer{KeepAlive: 500 * time.Millisecond},
	})
	p.background()

	// fill the ring
	for i := 0; i < len(p.queue.(*ring).store); i++ {
		go func() {
			if err := p.Do(context.Background(), cmds.NewCompleted([]string{"GET", "a"})).Error(); !errors.Is(err, os.ErrDeadlineExceeded) {
				t.Errorf("unexpected result, expected context.DeadlineExceeded, got %v", err)
			}
		}()
	}
	// let writer loop over the ring
	for i := 0; i < len(p.queue.(*ring).store); i++ {
		mock.Expect("GET", "a")
	}

	if err := p.Do(context.Background(), cmds.NewCompleted([]string{"GET", "a"})).Error(); !errors.Is(err, os.ErrDeadlineExceeded) {
		t.Errorf("unexpected result, expected context.DeadlineExceeded, got %v", err)
	}
}

func TestExitAllGoroutineOnWriteError(t *testing.T) {
	defer ShouldNotLeaked(SetupLeakDetection())
	conn, mock, _, closeConn := setup(t, ClientOption{})

	// start the background worker
	activate := cmds.NewBuilder(cmds.NoSlot).Subscribe().Channel("a").Build()
	go conn.Do(context.Background(), activate)
	mock.Expect(activate.Commands()...)

	closeConn()
	wg := sync.WaitGroup{}
	times := 2000
	wg.Add(times)
	for i := 0; i < times; i++ {
		go func() {
			defer wg.Done()
			if err := conn.Do(context.Background(), cmds.NewCompleted([]string{"GET", "a"})).NonRedisError(); err != io.EOF && !strings.HasPrefix(err.Error(), "io:") {
				t.Errorf("unexpected result, expected io err, got %v", err)
			}
			if err := conn.DoMulti(context.Background(), cmds.NewCompleted([]string{"GET", "a"})).s[0].NonRedisError(); err != io.EOF && !strings.HasPrefix(err.Error(), "io:") {
				t.Errorf("unexpected result, expected io err, got %v", err)
			}
		}()
	}
	wg.Wait()
}

func TestExitOnReadError(t *testing.T) {
	defer ShouldNotLeaked(SetupLeakDetection())
	p, mock, _, closeConn := setup(t, ClientOption{})

	go func() {
		mock.Expect("GET", "a")
		closeConn()
	}()

	for i := 0; i < 2; i++ {
		if err := p.Do(context.Background(), cmds.NewCompleted([]string{"GET", "a"})).NonRedisError(); err != io.EOF && !strings.HasPrefix(err.Error(), "io:") {
			t.Errorf("unexpected result, expected io err, got %v", err)
		}
	}
}

func TestExitOnReadMultiError(t *testing.T) {
	defer ShouldNotLeaked(SetupLeakDetection())
	p, mock, _, closeConn := setup(t, ClientOption{})

	go func() {
		mock.Expect("GET", "a")
		closeConn()
	}()

	for i := 0; i < 2; i++ {
		if err := p.DoMulti(context.Background(), cmds.NewCompleted([]string{"GET", "a"})).s[0].NonRedisError(); err != io.EOF && !strings.HasPrefix(err.Error(), "io:") {
			t.Errorf("unexpected result, expected io err, got %v", err)
		}
	}
}

func TestExitAllGoroutineOnReadError(t *testing.T) {
	defer ShouldNotLeaked(SetupLeakDetection())
	p, mock, _, closeConn := setup(t, ClientOption{})

	go func() {
		mock.Expect("GET", "a")
		closeConn()
	}()

	wg := sync.WaitGroup{}
	times := 2000
	wg.Add(times)
	for i := 0; i < times; i++ {
		go func() {
			defer wg.Done()
			if err := p.Do(context.Background(), cmds.NewCompleted([]string{"GET", "a"})).NonRedisError(); err != io.EOF && !strings.HasPrefix(err.Error(), "io:") {
				t.Errorf("unexpected result, expected io err, got %v", err)
			}
			if err := p.DoMulti(context.Background(), cmds.NewCompleted([]string{"GET", "a"})).s[0].NonRedisError(); err != io.EOF && !strings.HasPrefix(err.Error(), "io:") {
				t.Errorf("unexpected result, expected io err, got %v", err)
			}
		}()
	}
	wg.Wait()
}

func TestCloseAndWaitPendingCMDs(t *testing.T) {
	defer ShouldNotLeaked(SetupLeakDetection())
	p, mock, _, _ := setup(t, ClientOption{})

	var (
		loop = 2000
		wg   sync.WaitGroup
	)

	wg.Add(loop)
	for i := 0; i < loop; i++ {
		go func() {
			defer wg.Done()
			if v, _ := p.Do(context.Background(), cmds.NewCompleted([]string{"GET", "a"})).ToMessage(); v.string() != "b" {
				t.Errorf("unexpected GET result %v", v.string())
			}
		}()
	}
	for i := 0; i < loop; i++ {
		r := mock.Expect("GET", "a")
		if i == loop-1 {
			go p.Close()
			time.Sleep(time.Second / 2)
		}
		r.ReplyString("b")
	}
	mock.Expect("PING").ReplyString("OK")
	mock.Close()
	wg.Wait()
}

func TestCloseWithGracefulPeriodExceeded(t *testing.T) {
	defer ShouldNotLeaked(SetupLeakDetection())
	p, mock, _, _ := setup(t, ClientOption{})
	go func() {
		p.Close()
	}()
	mock.Expect("PING")
	<-p.close
}

func TestCloseWithPipeliningAndGracefulPeriodExceeded(t *testing.T) {
	defer ShouldNotLeaked(SetupLeakDetection())
	p, mock, _, _ := setup(t, ClientOption{AlwaysPipelining: true})
	go func() {
		p.Close()
	}()
	mock.Expect("PING")
	<-p.close
}

func TestAlreadyCanceledContext(t *testing.T) {
	defer ShouldNotLeaked(SetupLeakDetection())
	p, _, close, closeConn := setup(t, ClientOption{})
	defer closeConn()

	ctx, cancel := context.WithCancel(context.Background())
	cancel()

	if err := p.Do(ctx, cmds.NewCompleted([]string{"GET", "a"})).NonRedisError(); !errors.Is(err, context.Canceled) {
		t.Fatalf("unexpected err %v", err)
	}
	if err := p.DoMulti(ctx, cmds.NewCompleted([]string{"GET", "a"})).s[0].NonRedisError(); !errors.Is(err, context.Canceled) {
		t.Fatalf("unexpected err %v", err)
	}

	cp := newPool(1, nil, 0, 0, nil)
	if s := p.DoStream(ctx, cp, cmds.NewCompleted([]string{"GET", "a"})); !errors.Is(s.Error(), context.Canceled) {
		t.Fatalf("unexpected err %v", s.Error())
	}
	if s := p.DoMultiStream(ctx, cp, cmds.NewCompleted([]string{"GET", "a"})); !errors.Is(s.Error(), context.Canceled) {
		t.Fatalf("unexpected err %v", s.Error())
	}

	ctx, cancel = context.WithDeadline(context.Background(), time.Now().Add(-1*time.Second))
	cancel()

	if err := p.Do(ctx, cmds.NewCompleted([]string{"GET", "a"})).NonRedisError(); !errors.Is(err, context.DeadlineExceeded) {
		t.Fatalf("unexpected err %v", err)
	}
	if err := p.DoMulti(ctx, cmds.NewCompleted([]string{"GET", "a"})).s[0].NonRedisError(); !errors.Is(err, context.DeadlineExceeded) {
		t.Fatalf("unexpected err %v", err)
	}
	close()
}

func TestCancelContext_Do(t *testing.T) {
	defer ShouldNotLeaked(SetupLeakDetection())
	p, mock, shutdown, _ := setup(t, ClientOption{})

	ctx, cancel := context.WithCancel(context.Background())

	go func() {
		mock.Expect("GET", "a")
		cancel()
		mock.Expect().ReplyString("OK")
	}()

	if err := p.Do(ctx, cmds.NewCompleted([]string{"GET", "a"})).NonRedisError(); !errors.Is(err, context.Canceled) {
		t.Fatalf("unexpected err %v", err)
	}
	shutdown()
}

func TestCancelContext_DoStream(t *testing.T) {
	defer ShouldNotLeaked(SetupLeakDetection())
	p, _, _, _ := setup(t, ClientOption{})

	ctx, cancel := context.WithTimeout(context.Background(), time.Millisecond*50)
	defer cancel()

	cp := newPool(1, nil, 0, 0, nil)
	s := p.DoStream(ctx, cp, cmds.NewCompleted([]string{"GET", "a"}))
	if err := s.Error(); err != io.EOF && !strings.Contains(err.Error(), "i/o") {
		t.Fatalf("unexpected err %v", err)
	}
	if len(cp.list) != 0 {
		t.Fatalf("unexpected pool length %v", len(cp.list))
	}
}

func TestWriteDeadlineIsShorterThanContextDeadline_DoStream(t *testing.T) {
	defer ShouldNotLeaked(SetupLeakDetection())
	p, _, _, _ := setup(t, ClientOption{ConnWriteTimeout: 100 * time.Millisecond})

	ctx, cancel := context.WithTimeout(context.Background(), time.Second)
	defer cancel()

	cp := newPool(1, nil, 0, 0, nil)
	startTime := time.Now()
	s := p.DoStream(ctx, cp, cmds.NewCompleted([]string{"GET", "a"}))
	if err := s.Error(); err != io.EOF && !strings.Contains(err.Error(), "i/o") {
		t.Fatalf("unexpected err %v", err)
	}
	if time.Since(startTime) >= time.Second {
		t.Fatalf("unexpected time %v", time.Since(startTime))
	}
	if len(cp.list) != 0 {
		t.Fatalf("unexpected pool length %v", len(cp.list))
	}
}

func TestWriteDeadlineIsNoShorterThanContextDeadline_DoStreamBlocked(t *testing.T) {
	defer ShouldNotLeaked(SetupLeakDetection())
	p, _, _, _ := setup(t, ClientOption{ConnWriteTimeout: 5 * time.Millisecond})

	ctx, cancel := context.WithTimeout(context.Background(), 100*time.Millisecond)
	defer cancel()

	cp := newPool(1, nil, 0, 0, nil)
	startTime := time.Now()
	s := p.DoStream(ctx, cp, cmds.NewBlockingCompleted([]string{"BLPOP", "a"}))
	if err := s.Error(); err != io.EOF && !strings.Contains(err.Error(), "i/o") {
		t.Fatalf("unexpected err %v", err)
	}
	if time.Since(startTime) < 100*time.Millisecond {
		t.Fatalf("unexpected time %v", time.Since(startTime))
	}
	if len(cp.list) != 0 {
		t.Fatalf("unexpected pool length %v", len(cp.list))
	}
}

func TestCancelContext_Do_Block(t *testing.T) {
	defer ShouldNotLeaked(SetupLeakDetection())
	p, mock, shutdown, _ := setup(t, ClientOption{})

	ctx, cancel := context.WithCancel(context.Background())

	go func() {
		mock.Expect("GET", "a")
		cancel()
		mock.Expect().ReplyString("OK")
	}()

	if err := p.Do(ctx, cmds.NewBlockingCompleted([]string{"GET", "a"})).NonRedisError(); !errors.Is(err, context.Canceled) {
		t.Fatalf("unexpected err %v", err)
	}
	shutdown()
}

func TestCancelContext_DoMulti(t *testing.T) {
	defer ShouldNotLeaked(SetupLeakDetection())
	p, mock, shutdown, _ := setup(t, ClientOption{})

	ctx, cancel := context.WithCancel(context.Background())

	go func() {
		mock.Expect("GET", "a")
		cancel()
		mock.Expect().ReplyString("OK")
	}()

	if err := p.DoMulti(ctx, cmds.NewCompleted([]string{"GET", "a"})).s[0].NonRedisError(); !errors.Is(err, context.Canceled) {
		t.Fatalf("unexpected err %v", err)
	}
	shutdown()
}

func TestCancelContext_DoMulti_Block(t *testing.T) {
	defer ShouldNotLeaked(SetupLeakDetection())
	p, mock, shutdown, _ := setup(t, ClientOption{})

	ctx, cancel := context.WithCancel(context.Background())

	go func() {
		mock.Expect("GET", "a")
		cancel()
		mock.Expect().ReplyString("OK")
	}()

	if err := p.DoMulti(ctx, cmds.NewBlockingCompleted([]string{"GET", "a"})).s[0].NonRedisError(); !errors.Is(err, context.Canceled) {
		t.Fatalf("unexpected err %v", err)
	}
	shutdown()
}

func TestCancelContext_DoMultiStream(t *testing.T) {
	defer ShouldNotLeaked(SetupLeakDetection())
	p, _, _, _ := setup(t, ClientOption{})

	ctx, cancel := context.WithTimeout(context.Background(), time.Millisecond*50)
	defer cancel()

	cp := newPool(1, nil, 0, 0, nil)
	s := p.DoMultiStream(ctx, cp, cmds.NewCompleted([]string{"GET", "a"}))
	if err := s.Error(); err != io.EOF && !strings.Contains(err.Error(), "i/o") {
		t.Fatalf("unexpected err %v", err)
	}
	if len(cp.list) != 0 {
		t.Fatalf("unexpected pool length %v", len(cp.list))
	}
}

func TestWriteDeadlineIsShorterThanContextDeadline_DoMultiStream(t *testing.T) {
	defer ShouldNotLeaked(SetupLeakDetection())
	p, _, _, _ := setup(t, ClientOption{ConnWriteTimeout: 100 * time.Millisecond})

	ctx, cancel := context.WithTimeout(context.Background(), time.Second)
	defer cancel()

	cp := newPool(1, nil, 0, 0, nil)
	startTime := time.Now()
	s := p.DoMultiStream(ctx, cp, cmds.NewCompleted([]string{"GET", "a"}))
	if err := s.Error(); err != io.EOF && !strings.Contains(err.Error(), "i/o") {
		t.Fatalf("unexpected err %v", err)
	}
	if time.Since(startTime) >= time.Second {
		t.Fatalf("unexpected time %v", time.Since(startTime))
	}
	if len(cp.list) != 0 {
		t.Fatalf("unexpected pool length %v", len(cp.list))
	}
}

func TestWriteDeadlineIsNoShorterThanContextDeadline_DoMultiStreamBlocked(t *testing.T) {
	defer ShouldNotLeaked(SetupLeakDetection())
	p, _, _, _ := setup(t, ClientOption{ConnWriteTimeout: 5 * time.Millisecond})

	ctx, cancel := context.WithTimeout(context.Background(), 100*time.Millisecond)
	defer cancel()

	cp := newPool(1, nil, 0, 0, nil)
	startTime := time.Now()
	s := p.DoMultiStream(ctx, cp, cmds.NewBlockingCompleted([]string{"BLPOP", "a"}))
	if err := s.Error(); err != io.EOF && !strings.Contains(err.Error(), "i/o") {
		t.Fatalf("unexpected err %v", err)
	}
	if time.Since(startTime) < 100*time.Millisecond {
		t.Fatalf("unexpected time %v", time.Since(startTime))
	}
	if len(cp.list) != 0 {
		t.Fatalf("unexpected pool length %v", len(cp.list))
	}
}

func TestForceClose_Do_Block(t *testing.T) {
	defer ShouldNotLeaked(SetupLeakDetection())
	p, mock, _, _ := setup(t, ClientOption{})

	go func() {
		mock.Expect("GET", "a")
		p.Close()
	}()

	if err := p.Do(context.Background(), cmds.NewBlockingCompleted([]string{"GET", "a"})).NonRedisError(); err != io.EOF && !strings.HasPrefix(err.Error(), "io:") {
		t.Fatalf("unexpected err %v", err)
	}
}

func TestTimeout_DoStream(t *testing.T) {
	defer ShouldNotLeaked(SetupLeakDetection())
	p, _, _, _ := setup(t, ClientOption{ConnWriteTimeout: time.Millisecond * 30})

	cp := newPool(1, nil, 0, 0, nil)

	s := p.DoStream(context.Background(), cp, cmds.NewCompleted([]string{"GET", "a"}))
	if err := s.Error(); err != io.EOF && !strings.Contains(err.Error(), "i/o") {
		t.Fatalf("unexpected err %v", s.Error())
	}
	if len(cp.list) != 0 {
		t.Fatalf("unexpected pool length %v", len(cp.list))
	}
}

func TestForceClose_DoStream_Block(t *testing.T) {
	defer ShouldNotLeaked(SetupLeakDetection())
	p, mock, _, _ := setup(t, ClientOption{ConnWriteTimeout: time.Second})

	go func() {
		mock.Expect("GET", "a")
		p.Close()
	}()

	cp := newPool(1, nil, 0, 0, nil)

	s := p.DoStream(context.Background(), cp, cmds.NewBlockingCompleted([]string{"GET", "a"}))
	if s.Error() != nil {
		t.Fatalf("unexpected err %v", s.Error())
	}
	buf := bytes.NewBuffer(nil)
	for s.HasNext() {
		n, err := s.WriteTo(buf)
		if err != io.EOF && !strings.HasPrefix(err.Error(), "io:") {
			t.Errorf("unexpected err %v\n", err)
		}
		if n != 0 {
			t.Errorf("unexpected n %v\n", n)
		}
	}
	if len(cp.list) != 0 {
		t.Fatalf("unexpected pool length %v", len(cp.list))
	}
}

func TestForceClose_Do_Canceled_Block(t *testing.T) {
	defer ShouldNotLeaked(SetupLeakDetection())
	p, mock, _, _ := setup(t, ClientOption{})

	ctx, cancel := context.WithCancel(context.Background())

	go func() {
		mock.Expect("GET", "a")
		cancel()
		mock.Expect().ReplyString("OK")
	}()

	if err := p.Do(ctx, cmds.NewBlockingCompleted([]string{"GET", "a"})).NonRedisError(); !errors.Is(err, context.Canceled) {
		t.Fatalf("unexpected err %v", err)
	}
	p.Close()
}

func TestForceClose_DoMulti_Block(t *testing.T) {
	defer ShouldNotLeaked(SetupLeakDetection())
	p, mock, _, _ := setup(t, ClientOption{})

	go func() {
		mock.Expect("GET", "a")
		p.Close()
	}()

	if err := p.DoMulti(context.Background(), cmds.NewBlockingCompleted([]string{"GET", "a"})).s[0].NonRedisError(); err != io.EOF && !strings.HasPrefix(err.Error(), "io:") {
		t.Fatalf("unexpected err %v", err)
	}
}

func TestTimeout_DoMultiStream(t *testing.T) {
	defer ShouldNotLeaked(SetupLeakDetection())
	p, _, _, _ := setup(t, ClientOption{ConnWriteTimeout: time.Millisecond * 30})

	cp := newPool(1, nil, 0, 0, nil)

	s := p.DoMultiStream(context.Background(), cp, cmds.NewCompleted([]string{"GET", "a"}))
	if err := s.Error(); err != io.EOF && !strings.Contains(err.Error(), "i/o") {
		t.Fatalf("unexpected err %v", s.Error())
	}
	if len(cp.list) != 0 {
		t.Fatalf("unexpected pool length %v", len(cp.list))
	}
}

func TestForceClose_DoMultiStream_Block(t *testing.T) {
	defer ShouldNotLeaked(SetupLeakDetection())
	p, mock, _, _ := setup(t, ClientOption{ConnWriteTimeout: time.Second})

	go func() {
		mock.Expect("GET", "a")
		p.Close()
	}()

	cp := newPool(1, nil, 0, 0, nil)

	s := p.DoMultiStream(context.Background(), cp, cmds.NewBlockingCompleted([]string{"GET", "a"}))
	if s.Error() != nil {
		t.Fatalf("unexpected err %v", s.Error())
	}
	buf := bytes.NewBuffer(nil)
	for s.HasNext() {
		n, err := s.WriteTo(buf)
		if err != io.EOF && !strings.HasPrefix(err.Error(), "io:") {
			t.Errorf("unexpected err %v\n", err)
		}
		if n != 0 {
			t.Errorf("unexpected n %v\n", n)
		}
	}
	if len(cp.list) != 0 {
		t.Fatalf("unexpected pool length %v", len(cp.list))
	}
}

func TestForceClose_DoMulti_Canceled_Block(t *testing.T) {
	defer ShouldNotLeaked(SetupLeakDetection())
	p, mock, _, _ := setup(t, ClientOption{})

	ctx, cancel := context.WithCancel(context.Background())

	go func() {
		mock.Expect("GET", "a")
		cancel()
		mock.Expect().ReplyString("OK")
	}()

	if err := p.DoMulti(ctx, cmds.NewBlockingCompleted([]string{"GET", "a"})).s[0].NonRedisError(); !errors.Is(err, context.Canceled) {
		t.Fatalf("unexpected err %v", err)
	}
	p.Close()
}

func TestSyncModeSwitchingWithDeadlineExceed_Do(t *testing.T) {
	defer ShouldNotLeaked(SetupLeakDetection())
	p, mock, _, closeConn := setup(t, ClientOption{})
	defer closeConn()

	ctx, cancel := context.WithTimeout(context.Background(), time.Microsecond*100)
	defer cancel()

	var wg sync.WaitGroup
	for i := 0; i < 10; i++ {
		wg.Add(1)
		go func() {
			if err := p.Do(ctx, cmds.NewCompleted([]string{"GET", "a"})).NonRedisError(); !errors.Is(err, context.DeadlineExceeded) && !errors.Is(err, os.ErrDeadlineExceeded) {
				t.Errorf("unexpected err %v", err)
			}
			wg.Done()
		}()
	}

	mock.Expect("GET", "a")
	time.Sleep(time.Second / 2)
	mock.Expect().ReplyString("OK")
	wg.Wait()
	p.Close()
}

func TestSyncModeSwitchingWithDeadlineExceed_DoMulti(t *testing.T) {
	defer ShouldNotLeaked(SetupLeakDetection())
	p, mock, _, closeConn := setup(t, ClientOption{})
	defer closeConn()

	ctx, cancel := context.WithTimeout(context.Background(), time.Millisecond*100)
	defer cancel()

	var wg sync.WaitGroup
	for i := 0; i < 10; i++ {
		wg.Add(1)
		go func() {
			if err := p.DoMulti(ctx, cmds.NewCompleted([]string{"GET", "a"})).s[0].NonRedisError(); !errors.Is(err, context.DeadlineExceeded) && !errors.Is(err, os.ErrDeadlineExceeded) {
				t.Errorf("unexpected err %v", err)
			}
			wg.Done()
		}()
	}

	mock.Expect("GET", "a")
	time.Sleep(time.Second / 2)
	mock.Expect().ReplyString("OK")
	wg.Wait()
	p.Close()
}

func TestOngoingDeadlineShortContextInSyncMode_Do(t *testing.T) {
	defer ShouldNotLeaked(SetupLeakDetection())
	p, _, _, closeConn := setup(t, ClientOption{ConnWriteTimeout: 1 * time.Second})
	defer closeConn()

	ctx, cancel := context.WithDeadline(context.Background(), time.Now().Add(1*time.Second/2))
	defer cancel()

	if err := p.Do(ctx, cmds.NewCompleted([]string{"GET", "a"})).NonRedisError(); !errors.Is(err, context.DeadlineExceeded) {
		t.Fatalf("unexpected err %v", err)
	}
	p.Close()
}

func TestOngoingDeadlineLongContextInSyncMode_Do(t *testing.T) {
	defer ShouldNotLeaked(SetupLeakDetection())
	p, _, _, closeConn := setup(t, ClientOption{ConnWriteTimeout: 1 * time.Second / 4})
	defer closeConn()

	ctx, cancel := context.WithDeadline(context.Background(), time.Now().Add(1*time.Second/2))
	defer cancel()

	if err := p.Do(ctx, cmds.NewCompleted([]string{"GET", "a"})).NonRedisError(); !errors.Is(err, os.ErrDeadlineExceeded) {
		t.Fatalf("unexpected err %v", err)
	}
	p.Close()
}

func TestWriteDeadlineInSyncMode_Do(t *testing.T) {
	defer ShouldNotLeaked(SetupLeakDetection())
	p, _, _, closeConn := setup(t, ClientOption{ConnWriteTimeout: 1 * time.Second / 2, Dialer: net.Dialer{KeepAlive: time.Second / 3}})
	defer closeConn()

	if err := p.Do(context.Background(), cmds.NewCompleted([]string{"GET", "a"})).NonRedisError(); !errors.Is(err, os.ErrDeadlineExceeded) {
		t.Fatalf("unexpected err %v", err)
	}
	p.Close()
}

func TestWriteDeadlineIsShorterThanContextDeadlineInSyncMode_Do(t *testing.T) {
	defer ShouldNotLeaked(SetupLeakDetection())
	p, _, _, closeConn := setup(t, ClientOption{ConnWriteTimeout: 100 * time.Millisecond, Dialer: net.Dialer{KeepAlive: time.Second}})
	defer closeConn()

	ctx, cancel := context.WithTimeout(context.Background(), time.Second)
	defer cancel()

	startTime := time.Now()
	if err := p.Do(ctx, cmds.NewCompleted([]string{"GET", "a"})).NonRedisError(); !errors.Is(err, os.ErrDeadlineExceeded) {
		t.Fatalf("unexpected err %v", err)
	}

	if time.Since(startTime) >= time.Second {
		t.Fatalf("unexpected time %v", time.Since(startTime))
	}

	p.Close()
}

func TestWriteDeadlineIsNoShorterThanContextDeadlineInSyncMode_DoBlocked(t *testing.T) {
	defer ShouldNotLeaked(SetupLeakDetection())
	p, _, _, closeConn := setup(t, ClientOption{ConnWriteTimeout: 5 * time.Second, Dialer: net.Dialer{KeepAlive: time.Second}})
	defer closeConn()

	ctx, cancel := context.WithTimeout(context.Background(), 100*time.Millisecond)
	defer cancel()

	startTime := time.Now()
	if err := p.Do(ctx, cmds.NewBlockingCompleted([]string{"BLPOP", "a"})).NonRedisError(); !errors.Is(err, context.DeadlineExceeded) {
		t.Fatalf("unexpected err %v", err)
	}

	if time.Since(startTime) < 100*time.Millisecond {
		t.Fatalf("unexpected time %v", time.Since(startTime))
	}

	p.Close()
}

func TestOngoingDeadlineShortContextInSyncMode_DoMulti(t *testing.T) {
	defer ShouldNotLeaked(SetupLeakDetection())
	p, _, _, closeConn := setup(t, ClientOption{ConnWriteTimeout: time.Second})
	defer closeConn()

	ctx, cancel := context.WithDeadline(context.Background(), time.Now().Add(1*time.Second/2))
	defer cancel()

	if err := p.DoMulti(ctx, cmds.NewCompleted([]string{"GET", "a"})).s[0].NonRedisError(); !errors.Is(err, context.DeadlineExceeded) {
		t.Fatalf("unexpected err %v", err)
	}
	p.Close()
}

func TestOngoingDeadlineLongContextInSyncMode_DoMulti(t *testing.T) {
	defer ShouldNotLeaked(SetupLeakDetection())
	p, _, _, closeConn := setup(t, ClientOption{ConnWriteTimeout: time.Second / 4})
	defer closeConn()

	ctx, cancel := context.WithDeadline(context.Background(), time.Now().Add(1*time.Second/2))
	defer cancel()

	if err := p.DoMulti(ctx, cmds.NewCompleted([]string{"GET", "a"})).s[0].NonRedisError(); !errors.Is(err, os.ErrDeadlineExceeded) {
		t.Fatalf("unexpected err %v", err)
	}
	p.Close()
}

func TestWriteDeadlineInSyncMode_DoMulti(t *testing.T) {
	defer ShouldNotLeaked(SetupLeakDetection())
	p, _, _, closeConn := setup(t, ClientOption{ConnWriteTimeout: time.Second / 2, Dialer: net.Dialer{KeepAlive: time.Second / 3}})
	defer closeConn()

	if err := p.DoMulti(context.Background(), cmds.NewCompleted([]string{"GET", "a"})).s[0].NonRedisError(); !errors.Is(err, os.ErrDeadlineExceeded) {
		t.Fatalf("unexpected err %v", err)
	}
	p.Close()
}

func TestWriteDeadlineIsShorterThanContextDeadlineInSyncMode_DoMulti(t *testing.T) {
	defer ShouldNotLeaked(SetupLeakDetection())
	p, _, _, closeConn := setup(t, ClientOption{ConnWriteTimeout: 100 * time.Millisecond, Dialer: net.Dialer{KeepAlive: time.Second}})
	defer closeConn()

	ctx, cancel := context.WithTimeout(context.Background(), time.Second)
	defer cancel()

	startTime := time.Now()
	if err := p.DoMulti(ctx, cmds.NewCompleted([]string{"GET", "a"})).s[0].NonRedisError(); !errors.Is(err, os.ErrDeadlineExceeded) {
		t.Fatalf("unexpected err %v", err)
	}

	if time.Since(startTime) >= time.Second {
		t.Fatalf("unexpected time %v", time.Since(startTime))
	}

	p.Close()
}

func TestWriteDeadlineIsNoShorterThanContextDeadlineInSyncMode_DoMulti(t *testing.T) {
	defer ShouldNotLeaked(SetupLeakDetection())
	p, _, _, closeConn := setup(t, ClientOption{ConnWriteTimeout: time.Second, Dialer: net.Dialer{KeepAlive: time.Second}})
	defer closeConn()

	ctx, cancel := context.WithTimeout(context.Background(), time.Second/2)
	defer cancel()

	startTime := time.Now()
	if err := p.DoMulti(ctx, cmds.NewCompleted([]string{"GET", "a"})).s[0].NonRedisError(); !errors.Is(err, context.DeadlineExceeded) {
		t.Fatalf("unexpected err %v", err)
	}

	if time.Since(startTime) >= time.Second {
		t.Fatalf("unexpected time %v", time.Since(startTime))
	}

	p.Close()
}

func TestWriteDeadlineIsNoShorterThanContextDeadlineInSyncMode_DoMultiBlocked(t *testing.T) {
	defer ShouldNotLeaked(SetupLeakDetection())
	p, _, _, closeConn := setup(t, ClientOption{ConnWriteTimeout: 5 * time.Millisecond, Dialer: net.Dialer{KeepAlive: time.Second}})
	defer closeConn()

	ctx, cancel := context.WithTimeout(context.Background(), 100*time.Millisecond)
	defer cancel()

	startTime := time.Now()
	if err := p.DoMulti(ctx, cmds.NewBlockingCompleted([]string{"BLPOP", "a"})).s[0].NonRedisError(); !errors.Is(err, context.DeadlineExceeded) {
		t.Fatalf("unexpected err %v", err)
	}

	if time.Since(startTime) < 100*time.Millisecond {
		t.Fatalf("unexpected time %v", time.Since(startTime))
	}

	p.Close()
}

func TestOngoingCancelContextInPipelineMode_Do(t *testing.T) {
	defer ShouldNotLeaked(SetupLeakDetection())
	p, mock, close, closeConn := setup(t, ClientOption{})
	defer closeConn()

	p.background()

	ctx, cancel := context.WithCancel(context.Background())
	defer cancel()

	canceled := int32(0)

	for i := 0; i < 5; i++ {
		go func() {
			_, err := p.Do(ctx, cmds.NewCompleted([]string{"GET", "a"})).ToString()
			if errors.Is(err, context.Canceled) {
				atomic.AddInt32(&canceled, 1)
			} else {
				t.Errorf("unexpected err %v", err)
			}
		}()
	}

	for p.loadWaits() != 5 {
		t.Logf("wait p.waits to be 5 %v", p.loadWaits())
		time.Sleep(time.Millisecond * 100)
	}

	cancel()

	for atomic.LoadInt32(&canceled) != 5 {
		t.Logf("wait canceled count to be 5 %v", atomic.LoadInt32(&canceled))
		time.Sleep(time.Millisecond * 100)
	}
	// the rest command is still send
	for i := 0; i < 5; i++ {
		mock.Expect("GET", "a").ReplyString("OK")
	}
	close()
}

func TestOngoingWriteTimeoutInPipelineMode_Do(t *testing.T) {
	defer ShouldNotLeaked(SetupLeakDetection())
	p, _, _, closeConn := setup(t, ClientOption{ConnWriteTimeout: time.Second / 2, Dialer: net.Dialer{KeepAlive: time.Second / 3}})
	defer closeConn()

	p.background()

	ctx, cancel := context.WithTimeout(context.Background(), time.Minute)
	defer cancel()

	timeout := int32(0)

	for i := 0; i < 5; i++ {
		go func() {
			_, err := p.Do(ctx, cmds.NewCompleted([]string{"GET", "a"})).ToString()
			if errors.Is(err, os.ErrDeadlineExceeded) {
				atomic.AddInt32(&timeout, 1)
			} else {
				t.Errorf("unexpected err %v", err)
			}
		}()
	}
	for p.loadWaits() != 5 {
		t.Logf("wait p.waits to be 5 %v", p.loadWaits())
		time.Sleep(time.Millisecond * 100)
	}
	for atomic.LoadInt32(&timeout) != 5 {
		t.Logf("wait timeout count to be 5 %v", atomic.LoadInt32(&timeout))
		time.Sleep(time.Millisecond * 100)
	}
	p.Close()
}

func TestOngoingCancelContextInPipelineMode_DoMulti(t *testing.T) {
	defer ShouldNotLeaked(SetupLeakDetection())
	p, mock, close, closeConn := setup(t, ClientOption{})
	defer closeConn()

	p.background()

	ctx, cancel := context.WithCancel(context.Background())
	defer cancel()

	canceled := int32(0)

	for i := 0; i < 5; i++ {
		go func() {
			_, err := p.DoMulti(ctx, cmds.NewCompleted([]string{"GET", "a"})).s[0].ToString()
			if errors.Is(err, context.Canceled) {
				atomic.AddInt32(&canceled, 1)
			} else {
				t.Errorf("unexpected err %v", err)
			}
		}()
	}

	for p.loadWaits() != 5 {
		t.Logf("wait p.waits to be 5 %v", p.loadWaits())
		time.Sleep(time.Millisecond * 100)
	}

	cancel()

	for atomic.LoadInt32(&canceled) != 5 {
		t.Logf("wait canceled count to be 5 %v", atomic.LoadInt32(&canceled))
		time.Sleep(time.Millisecond * 100)
	}
	// the rest command is still send
	for i := 0; i < 5; i++ {
		mock.Expect("GET", "a").ReplyString("OK")
	}
	close()
}

func TestOngoingWriteTimeoutInPipelineMode_DoMulti(t *testing.T) {
	defer ShouldNotLeaked(SetupLeakDetection())
	p, _, _, closeConn := setup(t, ClientOption{ConnWriteTimeout: time.Second / 2, Dialer: net.Dialer{KeepAlive: time.Second / 3}})
	defer closeConn()

	p.background()

	ctx, cancel := context.WithTimeout(context.Background(), time.Minute)
	defer cancel()

	timeout := int32(0)

	for i := 0; i < 5; i++ {
		go func() {
			_, err := p.DoMulti(ctx, cmds.NewCompleted([]string{"GET", "a"})).s[0].ToString()
			if errors.Is(err, os.ErrDeadlineExceeded) {
				atomic.AddInt32(&timeout, 1)
			} else {
				t.Errorf("unexpected err %v", err)
			}
		}()
	}
	for p.loadWaits() != 5 {
		t.Logf("wait p.waits to be 5 %v", p.loadWaits())
		time.Sleep(time.Millisecond * 100)
	}
	for atomic.LoadInt32(&timeout) != 5 {
		t.Logf("wait timeout count to be 5 %v", atomic.LoadInt32(&timeout))
		time.Sleep(time.Millisecond * 100)
	}
	p.Close()
}

func TestPipe_CleanSubscriptions_6(t *testing.T) {
	defer ShouldNotLeaked(SetupLeakDetection())
	p, mock, cancel, _ := setup(t, ClientOption{ConnWriteTimeout: time.Second / 2, Dialer: net.Dialer{KeepAlive: time.Second / 3}})
	defer cancel()
	p.background()
	go func() {
		p.CleanSubscriptions()
	}()
	mock.Expect("UNSUBSCRIBE").Expect(cmds.PingCmd.Commands()...).Expect("PUNSUBSCRIBE").Expect(cmds.PingCmd.Commands()...).Expect("DISCARD").Reply(
		slicemsg('>', []RedisMessage{
			strmsg('+', "unsubscribe"),
			{typ: '_'},
			{typ: ':', intlen: 1},
		}),
		strmsg('+', "PONG"),
		slicemsg('>', []RedisMessage{
			strmsg('+', "punsubscribe"),
			{typ: '_'},
			{typ: ':', intlen: 2},
		}),
		strmsg('+', "PONG"),
		strmsg('+', "OK"),
	)
}

func TestPipe_CleanSubscriptions_Blocking(t *testing.T) {
	defer ShouldNotLeaked(SetupLeakDetection())
	p, mock, cancel, _ := setup(t, ClientOption{ConnWriteTimeout: time.Second / 2, Dialer: net.Dialer{KeepAlive: time.Second / 3}})
	defer cancel()
	p.background()
	ctx, cancel := context.WithCancel(context.Background())
	go func() {
		mock.Expect("BLPOP")
		cancel()
	}()
	p.Do(ctx, cmds.NewBlockingCompleted([]string{"BLPOP"}))
	p.CleanSubscriptions()
	if p.Error() != ErrClosing {
		t.Fatal("unexpected error")
	}
}

func TestPipe_CleanSubscriptions_7(t *testing.T) {
	defer ShouldNotLeaked(SetupLeakDetection())
	p, mock, cancel, _ := setup(t, ClientOption{ConnWriteTimeout: time.Second / 2, Dialer: net.Dialer{KeepAlive: time.Second / 3}})
	p.version = 7
	defer cancel()
	p.background()
	go func() {
		p.CleanSubscriptions()
	}()
	mock.Expect("UNSUBSCRIBE").Expect(cmds.PingCmd.Commands()...).Expect("PUNSUBSCRIBE").Expect(cmds.PingCmd.Commands()...).Expect("SUNSUBSCRIBE").Expect(cmds.PingCmd.Commands()...).Expect("DISCARD").Reply(
		slicemsg('>', []RedisMessage{
			strmsg('+', "unsubscribe"),
			{typ: '_'},
			{typ: ':', intlen: 1},
		}),
		strmsg('+', "PONG"),
		slicemsg('>', []RedisMessage{
			strmsg('+', "punsubscribe"),
			{typ: '_'},
			{typ: ':', intlen: 2},
		}),
		strmsg('+', "PONG"),
		slicemsg('>', []RedisMessage{
			strmsg('+', "sunsubscribe"),
			{typ: '_'},
			{typ: ':', intlen: 3},
		}),
		strmsg('+', "PONG"),
		strmsg('+', "OK"),
	)
}

func TestPingOnConnError(t *testing.T) {
	defer ShouldNotLeaked(SetupLeakDetection())
	t.Run("sync", func(t *testing.T) {
		p, mock, _, closeConn := setup(t, ClientOption{ConnWriteTimeout: 3 * time.Second, Dialer: net.Dialer{KeepAlive: time.Second / 3}})
		mock.Expect("PING")
		closeConn()
		time.Sleep(time.Second / 2)
		p.Close()
		if err := p.Error(); err != io.EOF && !strings.HasPrefix(err.Error(), "io:") {
			t.Fatalf("unexpect err %v", err)
		}
	})
	t.Run("pipelining", func(t *testing.T) {
		p, mock, _, closeConn := setup(t, ClientOption{ConnWriteTimeout: 3 * time.Second, Dialer: net.Dialer{KeepAlive: time.Second / 3}})
		p.background()
		mock.Expect("PING")
		closeConn()
		time.Sleep(time.Second / 2)
		p.Close()
		if err := p.Error(); err != io.EOF && !strings.HasPrefix(err.Error(), "io:") {
			t.Fatalf("unexpect err %v", err)
		}
	})
}

//gocyclo:ignore
func TestBlockingCommandNoDeadline(t *testing.T) {
	defer ShouldNotLeaked(SetupLeakDetection())
	// blocking command should not apply timeout
	timeout := 100 * time.Millisecond
	t.Run("sync do", func(t *testing.T) {
		p, mock, cancel, _ := setup(t, ClientOption{ConnWriteTimeout: timeout})
		defer cancel()
		go func() {
			time.Sleep(2 * timeout)
			mock.Expect("BLOCK").ReplyString("OK")
		}()
		if val, err := p.Do(context.Background(), cmds.NewBlockingCompleted([]string{"BLOCK"})).ToString(); err != nil || val != "OK" {
			t.Fatalf("unexpect resp %v %v", err, val)
		}
	})
	t.Run("sync do multi", func(t *testing.T) {
		p, mock, cancel, _ := setup(t, ClientOption{ConnWriteTimeout: timeout})
		defer cancel()
		go func() {
			time.Sleep(3 * timeout)
			mock.Expect("READ").ReplyString("READ").
				Expect("BLOCK").ReplyString("OK")
		}()
		if val, err := p.DoMulti(context.Background(),
			cmds.NewReadOnlyCompleted([]string{"READ"}),
			cmds.NewBlockingCompleted([]string{"BLOCK"})).s[1].ToString(); err != nil || val != "OK" {
			t.Fatalf("unexpect resp %v %v", err, val)
		}
	})
	t.Run("pipeline do - no ping", func(t *testing.T) {
		p, mock, cancel, _ := setup(t, ClientOption{ConnWriteTimeout: timeout, Dialer: net.Dialer{KeepAlive: timeout}})
		defer cancel()
		p.background()
		go func() {
			time.Sleep(3 * timeout)
			mock.Expect("BLOCK").ReplyString("OK")
		}()
		if val, err := p.Do(context.Background(), cmds.NewBlockingCompleted([]string{"BLOCK"})).ToString(); err != nil || val != "OK" {
			t.Fatalf("unexpect resp %v %v", err, val)
		}
	})
	t.Run("pipeline do - ignore ping timeout", func(t *testing.T) {
		p, mock, cancel, _ := setup(t, ClientOption{ConnWriteTimeout: timeout, Dialer: net.Dialer{KeepAlive: timeout}})
		defer cancel()
		p.background()
		wait := make(chan struct{})
		go func() {
			mock.Expect("PING")
			close(wait)
			time.Sleep(2 * timeout)
			mock.Expect("BLOCK").ReplyString("OK").ReplyString("OK")
		}()
		<-wait
		if val, err := p.Do(context.Background(), cmds.NewBlockingCompleted([]string{"BLOCK"})).ToString(); err != nil || val != "OK" {
			t.Fatalf("unexpect resp %v %v", err, val)
		}
	})
	t.Run("pipeline do multi - no ping", func(t *testing.T) {
		p, mock, cancel, _ := setup(t, ClientOption{ConnWriteTimeout: timeout, Dialer: net.Dialer{KeepAlive: timeout}})
		defer cancel()
		p.background()
		go func() {
			time.Sleep(3 * timeout)
			mock.Expect("READ").ReplyString("READ").
				Expect("BLOCK").ReplyString("OK")
		}()
		if val, err := p.DoMulti(context.Background(),
			cmds.NewReadOnlyCompleted([]string{"READ"}),
			cmds.NewBlockingCompleted([]string{"BLOCK"})).s[1].ToString(); err != nil || val != "OK" {
			t.Fatalf("unexpect resp %v %v", err, val)
		}
	})
	t.Run("pipeline do multi - ignore ping timeout", func(t *testing.T) {
		p, mock, cancel, _ := setup(t, ClientOption{ConnWriteTimeout: timeout, Dialer: net.Dialer{KeepAlive: timeout}})
		defer cancel()
		p.background()
		wait := make(chan struct{})
		go func() {
			mock.Expect("PING")
			close(wait)
			time.Sleep(2 * timeout)
			mock.Expect("READ").Expect("BLOCK").ReplyString("OK").ReplyString("READ").ReplyString("OK")
		}()
		<-wait
		if val, err := p.DoMulti(context.Background(),
			cmds.NewReadOnlyCompleted([]string{"READ"}),
			cmds.NewBlockingCompleted([]string{"BLOCK"})).s[1].ToString(); err != nil || val != "OK" {
			t.Fatalf("unexpect resp %v %v", err, val)
		}
	})
}

func TestDeadPipe(t *testing.T) {
	defer ShouldNotLeaked(SetupLeakDetection())
	ctx := context.Background()
	if err := deadFn().Error(); err != ErrClosing {
		t.Fatalf("unexpected err %v", err)
	}
	if err := deadFn().Do(ctx, cmds.NewCompleted(nil)).Error(); err != ErrClosing {
		t.Fatalf("unexpected err %v", err)
	}
	if err := deadFn().DoMulti(ctx, cmds.NewCompleted(nil)).s[0].Error(); err != ErrClosing {
		t.Fatalf("unexpected err %v", err)
	}
	if err := deadFn().DoCache(ctx, Cacheable(cmds.NewCompleted(nil)), time.Second).Error(); err != ErrClosing {
		t.Fatalf("unexpected err %v", err)
	}
	if err := deadFn().Receive(ctx, cmds.NewCompleted(nil), func(message PubSubMessage) {}); err != ErrClosing {
		t.Fatalf("unexpected err %v", err)
	}
	if err := <-deadFn().SetPubSubHooks(PubSubHooks{OnMessage: func(m PubSubMessage) {}}); err != ErrClosing {
		t.Fatalf("unexpected err %v", err)
	}
}

func TestErrorPipe(t *testing.T) {
	defer ShouldNotLeaked(SetupLeakDetection())
	ctx := context.Background()
	target := errors.New("any")
	if err := epipeFn(target).Error(); err != target {
		t.Fatalf("unexpected err %v", err)
	}
	if err := epipeFn(target).Do(ctx, cmds.NewCompleted(nil)).Error(); err != target {
		t.Fatalf("unexpected err %v", err)
	}
	if err := epipeFn(target).DoMulti(ctx, cmds.NewCompleted(nil)).s[0].Error(); err != target {
		t.Fatalf("unexpected err %v", err)
	}
	if err := epipeFn(target).DoCache(ctx, Cacheable(cmds.NewCompleted(nil)), time.Second).Error(); err != target {
		t.Fatalf("unexpected err %v", err)
	}
	if err := epipeFn(target).Receive(ctx, cmds.NewCompleted(nil), func(message PubSubMessage) {}); err != target {
		t.Fatalf("unexpected err %v", err)
	}
	if err := <-epipeFn(target).SetPubSubHooks(PubSubHooks{OnMessage: func(m PubSubMessage) {}}); err != target {
		t.Fatalf("unexpected err %v", err)
	}
}

func TestBackgroundPing(t *testing.T) {
	defer ShouldNotLeaked(SetupLeakDetection())
	timeout := 100 * time.Millisecond
	t.Run("background ping", func(t *testing.T) {
		opt := ClientOption{ConnWriteTimeout: timeout,
			Dialer:                net.Dialer{KeepAlive: timeout},
			DisableAutoPipelining: true}
		p, mock, cancel, _ := setup(t, opt)
		defer cancel()
		time.Sleep(50 * time.Millisecond)
<<<<<<< HEAD
		prev := p.loadRecvs()
=======
		prev := atomic.LoadInt32(&p.recvs)
>>>>>>> f426952c

		for i := range 10 {
			atomic.AddInt32(&p.blcksig, 1) // block
			time.Sleep(timeout)
			atomic.AddInt32(&p.blcksig, -1) // unblock
			recv := p.loadRecvs()
			if prev != recv {
				t.Fatalf("round %d unexpect recv %v, need be equal to prev %v", i, recv, prev)
			}
		}

		go func() {
			for range 10 {
				mock.Expect("PING").ReplyString("OK")
			}
		}()
		for i := range 10 {
			time.Sleep(timeout)
<<<<<<< HEAD
			recv := p.loadRecvs()
=======
			recv := atomic.LoadInt32(&p.recvs)
>>>>>>> f426952c
			if prev == recv {
				t.Fatalf("round %d unexpect recv %v, need be different from prev %v", i, recv, prev)
			}
			prev = recv
		}
	})
}

func TestCloseHook(t *testing.T) {
	defer ShouldNotLeaked(SetupLeakDetection())
	t.Run("normal close", func(t *testing.T) {
		var flag int32
		p, _, cancel, _ := setup(t, ClientOption{})
		p.SetOnCloseHook(func(error) {
			atomic.StoreInt32(&flag, 1)
		})
		cancel()
		if atomic.LoadInt32(&flag) != 1 {
			t.Fatalf("hook not be invoked")
		}
	})
	t.Run("disconnect", func(t *testing.T) {
		var flag int32
		p, _, _, closeConn := setup(t, ClientOption{})
		p.SetOnCloseHook(func(error) {
			atomic.StoreInt32(&flag, 1)
		})
		p.background()
		closeConn()
		for atomic.LoadInt32(&flag) != 1 {
			time.Sleep(time.Millisecond * 100)
			t.Log("wait close hook to be invoked")
		}
	})
}

func TestNoHelloRegex(t *testing.T) {
	defer ShouldNotLeaked(SetupLeakDetection())
	tests := []struct {
		name  string
		match bool
		resp  string
	}{
		{
			name:  "lowercase hello",
			match: true,
			resp:  "unknown command hello",
		},
		{
			name:  "uppercase hello",
			match: true,
			resp:  "unknown command HELLO",
		},
		{
			name:  "not hello",
			match: false,
			resp:  "unknown command not hello",
		},
	}

	for _, tt := range tests {
		t.Run(tt.name, func(t *testing.T) {
			if match := noHello.MatchString(tt.resp); match != tt.match {
				t.Fatalf("unexpected match %v", match)
			}
		})
	}
}<|MERGE_RESOLUTION|>--- conflicted
+++ resolved
@@ -5325,11 +5325,7 @@
 		p, mock, cancel, _ := setup(t, opt)
 		defer cancel()
 		time.Sleep(50 * time.Millisecond)
-<<<<<<< HEAD
 		prev := p.loadRecvs()
-=======
-		prev := atomic.LoadInt32(&p.recvs)
->>>>>>> f426952c
 
 		for i := range 10 {
 			atomic.AddInt32(&p.blcksig, 1) // block
@@ -5348,11 +5344,8 @@
 		}()
 		for i := range 10 {
 			time.Sleep(timeout)
-<<<<<<< HEAD
 			recv := p.loadRecvs()
-=======
-			recv := atomic.LoadInt32(&p.recvs)
->>>>>>> f426952c
+
 			if prev == recv {
 				t.Fatalf("round %d unexpect recv %v, need be different from prev %v", i, recv, prev)
 			}
